--- conflicted
+++ resolved
@@ -4,12 +4,8 @@
 import (
 	"context"
 	"fmt"
-<<<<<<< HEAD
 	"time"
 
-=======
-	pbtypes "github.com/gogo/protobuf/types"
->>>>>>> a7ce44f1
 	"github.com/pkg/errors"
 	types "github.com/prysmaticlabs/eth2-types"
 	"github.com/prysmaticlabs/prysm/beacon-chain/core/helpers"
@@ -24,16 +20,12 @@
 	"github.com/prysmaticlabs/prysm/validator/client/iface"
 	"github.com/sirupsen/logrus"
 	"go.opencensus.io/trace"
-<<<<<<< HEAD
 	"google.golang.org/protobuf/types/known/emptypb"
-=======
-	"time"
->>>>>>> a7ce44f1
 )
 
 type signingFunc func(context.Context, *validatorpb.SignRequest) (bls.Signature, error)
 
-const domainDataErr = "could not get verify domain data"
+const domainDataErr = "could not get domain data"
 const signingRootErr = "could not get signing root"
 const signExitErr = "could not sign voluntary exit proposal"
 
