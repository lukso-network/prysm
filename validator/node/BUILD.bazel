--- conflicted
+++ resolved
@@ -58,11 +58,8 @@
         "@com_github_pkg_errors//:go_default_library",
         "@com_github_sirupsen_logrus//:go_default_library",
         "@com_github_urfave_cli_v2//:go_default_library",
-<<<<<<< HEAD
         "//validator/pandora:go_default_library",
         "@com_github_ethereum_go_ethereum//rpc:go_default_library",
-=======
         "@org_golang_google_protobuf//encoding/protojson:go_default_library",
->>>>>>> 35990c0a
     ],
 )