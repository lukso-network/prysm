// Package node is the main process which handles the lifecycle of
// the runtime services in a validator client process, gracefully shutting
// everything down upon close.
package node

import (
	"context"
	"fmt"
	"net/http"
	"os"
	"os/signal"
	"path/filepath"
	"strings"
	"sync"
	"syscall"

<<<<<<< HEAD
	gwruntime "github.com/grpc-ecosystem/grpc-gateway/v2/runtime"
=======
	gethRpc "github.com/ethereum/go-ethereum/rpc"
>>>>>>> a7ce44f1
	"github.com/pkg/errors"
	"github.com/prysmaticlabs/prysm/cmd/validator/flags"
	pb "github.com/prysmaticlabs/prysm/proto/validator/accounts/v2"
	"github.com/prysmaticlabs/prysm/shared"
	"github.com/prysmaticlabs/prysm/shared/backuputil"
	"github.com/prysmaticlabs/prysm/shared/cmd"
	"github.com/prysmaticlabs/prysm/shared/debug"
	"github.com/prysmaticlabs/prysm/shared/event"
	"github.com/prysmaticlabs/prysm/shared/featureconfig"
	"github.com/prysmaticlabs/prysm/shared/fileutil"
	"github.com/prysmaticlabs/prysm/shared/gateway"
	"github.com/prysmaticlabs/prysm/shared/params"
	"github.com/prysmaticlabs/prysm/shared/prereq"
	"github.com/prysmaticlabs/prysm/shared/prometheus"
	"github.com/prysmaticlabs/prysm/shared/tracing"
	"github.com/prysmaticlabs/prysm/shared/version"
	accountsiface "github.com/prysmaticlabs/prysm/validator/accounts/iface"
	"github.com/prysmaticlabs/prysm/validator/accounts/wallet"
	"github.com/prysmaticlabs/prysm/validator/client"
	"github.com/prysmaticlabs/prysm/validator/db/kv"
	g "github.com/prysmaticlabs/prysm/validator/graffiti"
	"github.com/prysmaticlabs/prysm/validator/keymanager"
	"github.com/prysmaticlabs/prysm/validator/keymanager/imported"
	"github.com/prysmaticlabs/prysm/validator/pandora"
	"github.com/prysmaticlabs/prysm/validator/rpc"
	slashingprotection "github.com/prysmaticlabs/prysm/validator/slashing-protection"
	"github.com/prysmaticlabs/prysm/validator/slashing-protection/iface"
	"github.com/prysmaticlabs/prysm/validator/web"
	"github.com/sirupsen/logrus"
	"github.com/urfave/cli/v2"
	"google.golang.org/protobuf/encoding/protojson"
)

// ValidatorClient defines an instance of an Ethereum validator that manages
// the entire lifecycle of services attached to it participating in proof of stake.
type ValidatorClient struct {
	cliCtx            *cli.Context
	ctx               context.Context
	cancel            context.CancelFunc
	db                *kv.Store
	services          *shared.ServiceRegistry // Lifecycle and service store.
	lock              sync.RWMutex
	wallet            *wallet.Wallet
	walletInitialized *event.Feed
	stop              chan struct{} // Channel to wait for termination notifications.
}

// NewValidatorClient creates a new instance of the Prysm validator client.
func NewValidatorClient(cliCtx *cli.Context) (*ValidatorClient, error) {
	if err := tracing.Setup(
		"validator", // service name
		cliCtx.String(cmd.TracingProcessNameFlag.Name),
		cliCtx.String(cmd.TracingEndpointFlag.Name),
		cliCtx.Float64(cmd.TraceSampleFractionFlag.Name),
		cliCtx.Bool(cmd.EnableTracingFlag.Name),
	); err != nil {
		return nil, err
	}

	verbosity := cliCtx.String(cmd.VerbosityFlag.Name)
	level, err := logrus.ParseLevel(verbosity)
	if err != nil {
		return nil, err
	}
	logrus.SetLevel(level)

	// Warn if user's platform is not supported
	prereq.WarnIfPlatformNotSupported(cliCtx.Context)

	registry := shared.NewServiceRegistry()
	ctx, cancel := context.WithCancel(cliCtx.Context)
	validatorClient := &ValidatorClient{
		cliCtx:            cliCtx,
		ctx:               ctx,
		cancel:            cancel,
		services:          registry,
		walletInitialized: new(event.Feed),
		stop:              make(chan struct{}),
	}

	featureconfig.ConfigureValidator(cliCtx)
	cmd.ConfigureValidator(cliCtx)

	if cliCtx.IsSet(cmd.ChainConfigFileFlag.Name) {
		chainConfigFileName := cliCtx.String(cmd.ChainConfigFileFlag.Name)
		params.LoadChainConfigFile(chainConfigFileName)
	}

	// If the --web flag is enabled to administer the validator
	// client via a web portal, we start the validator client in a different way.
	if cliCtx.IsSet(flags.EnableWebFlag.Name) {
		log.Info("Enabling web portal to manage the validator client")
		if err := validatorClient.initializeForWeb(cliCtx); err != nil {
			return nil, err
		}
		return validatorClient, nil
	}

	if cliCtx.IsSet(cmd.ChainConfigFileFlag.Name) {
		chainConfigFileName := cliCtx.String(cmd.ChainConfigFileFlag.Name)
		params.LoadChainConfigFile(chainConfigFileName)
	}

	if err := validatorClient.initializeFromCLI(cliCtx); err != nil {
		return nil, err
	}

	return validatorClient, nil
}

// Start every service in the validator client.
func (c *ValidatorClient) Start() {
	c.lock.Lock()

	log.WithFields(logrus.Fields{
		"version": version.Version(),
	}).Info("Starting validator node")

	c.services.StartAll()

	stop := c.stop
	c.lock.Unlock()

	go func() {
		sigc := make(chan os.Signal, 1)
		signal.Notify(sigc, syscall.SIGINT, syscall.SIGTERM)
		defer signal.Stop(sigc)
		<-sigc
		log.Info("Got interrupt, shutting down...")
		debug.Exit(c.cliCtx) // Ensure trace and CPU profile data are flushed.
		go c.Close()
		for i := 10; i > 0; i-- {
			<-sigc
			if i > 1 {
				log.WithField("times", i-1).Info("Already shutting down, interrupt more to panic.")
			}
		}
		panic("Panic closing the validator client")
	}()

	// Wait for stop channel to be closed.
	<-stop
}

// Close handles graceful shutdown of the system.
func (c *ValidatorClient) Close() {
	c.lock.Lock()
	defer c.lock.Unlock()

	c.services.StopAll()
	log.Info("Stopping Prysm validator")
	c.cancel()
	close(c.stop)
}

func (c *ValidatorClient) initializeFromCLI(cliCtx *cli.Context) error {
	var keyManager keymanager.IKeymanager
	var err error
	if cliCtx.IsSet(flags.InteropNumValidators.Name) {
		numValidatorKeys := cliCtx.Uint64(flags.InteropNumValidators.Name)
		offset := cliCtx.Uint64(flags.InteropStartIndex.Name)
		keyManager, err = imported.NewInteropKeymanager(cliCtx.Context, offset, numValidatorKeys)
		if err != nil {
			return errors.Wrap(err, "could not generate interop keys")
		}
	} else {
		// Read the wallet from the specified path.
		w, err := wallet.OpenWalletOrElseCli(cliCtx, func(cliCtx *cli.Context) (*wallet.Wallet, error) {
			return nil, wallet.ErrNoWalletFound
		})
		if err != nil {
			return errors.Wrap(err, "could not open wallet")
		}
		c.wallet = w
		log.WithFields(logrus.Fields{
			"wallet":          w.AccountsDir(),
			"keymanager-kind": w.KeymanagerKind().String(),
		}).Info("Opened validator wallet")
		keyManager, err = w.InitializeKeymanager(cliCtx.Context, accountsiface.InitKeymanagerConfig{ListenForChanges: true})
		if err != nil {
			return errors.Wrap(err, "could not read keymanager for wallet")
		}
	}
	dataDir := cliCtx.String(flags.WalletDirFlag.Name)
	if c.wallet != nil {
		dataDir = c.wallet.AccountsDir()
	}
	if cliCtx.String(cmd.DataDirFlag.Name) != cmd.DefaultDataDir() {
		dataDir = cliCtx.String(cmd.DataDirFlag.Name)
	}
	clearFlag := cliCtx.Bool(cmd.ClearDB.Name)
	forceClearFlag := cliCtx.Bool(cmd.ForceClearDB.Name)
	if clearFlag || forceClearFlag {
		if dataDir == "" && c.wallet != nil {
			dataDir = c.wallet.AccountsDir()
			if dataDir == "" {
				log.Fatal(
					"Could not determine your system'c HOME path, please specify a --datadir you wish " +
						"to use for your validator data",
				)
			}

		}
		if err := clearDB(cliCtx.Context, dataDir, forceClearFlag); err != nil {
			return err
		}
	} else {
		dataFile := filepath.Join(dataDir, kv.ProtectionDbFileName)
		if !fileutil.FileExists(dataFile) {
			log.Warnf("Slashing protection file %s is missing.\n"+
				"If you changed your --wallet-dir or --datadir, please copy your previous \"validator.db\" file into your current --datadir.\n"+
				"Disregard this warning if this is the first time you are running this set of keys.", dataFile)
		}
	}
	log.WithField("databasePath", dataDir).Info("Checking DB")

	valDB, err := kv.NewKVStore(cliCtx.Context, dataDir, &kv.Config{
		PubKeys:         nil,
		InitialMMapSize: cliCtx.Int(cmd.BoltMMapInitialSizeFlag.Name),
	})
	if err != nil {
		return errors.Wrap(err, "could not initialize db")
	}
	c.db = valDB
	if err := valDB.RunUpMigrations(cliCtx.Context); err != nil {
		return errors.Wrap(err, "could not run database migration")
	}

	if !cliCtx.Bool(cmd.DisableMonitoringFlag.Name) {
		if err := c.registerPrometheusService(cliCtx); err != nil {
			return err
		}
	}
	if featureconfig.Get().SlasherProtection {
		if err := c.registerSlasherService(); err != nil {
			return err
		}
	}

	if err := c.registerPandoraService(cliCtx); err != nil {
		return err
	}

	if err := c.registerValidatorService(keyManager); err != nil {
		return err
	}
	if cliCtx.Bool(flags.EnableRPCFlag.Name) {
		if err := c.registerRPCService(cliCtx, keyManager); err != nil {
			return err
		}
		if err := c.registerRPCGatewayService(cliCtx); err != nil {
			return err
		}
	}
	return nil
}

func (c *ValidatorClient) initializeForWeb(cliCtx *cli.Context) error {
	var keyManager keymanager.IKeymanager
	var err error

	// Read the wallet password file from the cli context.
	if err = setWalletPasswordFilePath(cliCtx); err != nil {
		return errors.Wrap(err, "could not read wallet password file")
	}

	// Read the wallet from the specified path.
	w, err := wallet.OpenWalletOrElseCli(cliCtx, func(cliCtx *cli.Context) (*wallet.Wallet, error) {
		return nil, nil
	})
	if err != nil {
		return errors.Wrap(err, "could not open wallet")
	}
	if w != nil {
		c.wallet = w
		log.WithFields(logrus.Fields{
			"wallet":          w.AccountsDir(),
			"keymanager-kind": w.KeymanagerKind().String(),
		}).Info("Opened validator wallet")
		keyManager, err = w.InitializeKeymanager(cliCtx.Context, accountsiface.InitKeymanagerConfig{ListenForChanges: true})
		if err != nil {
			return errors.Wrap(err, "could not read keymanager for wallet")
		}
	}
	dataDir := cliCtx.String(flags.WalletDirFlag.Name)
	if c.wallet != nil {
		dataDir = c.wallet.AccountsDir()
	}
	if cliCtx.String(cmd.DataDirFlag.Name) != cmd.DefaultDataDir() {
		dataDir = cliCtx.String(cmd.DataDirFlag.Name)
	}
	clearFlag := cliCtx.Bool(cmd.ClearDB.Name)
	forceClearFlag := cliCtx.Bool(cmd.ForceClearDB.Name)

	if clearFlag || forceClearFlag {
		if dataDir == "" {
			dataDir = cmd.DefaultDataDir()
			if dataDir == "" {
				log.Fatal(
					"Could not determine your system'c HOME path, please specify a --datadir you wish " +
						"to use for your validator data",
				)
			}

		}
		if err := clearDB(cliCtx.Context, dataDir, forceClearFlag); err != nil {
			return err
		}
	}
	log.WithField("databasePath", dataDir).Info("Checking DB")
	valDB, err := kv.NewKVStore(cliCtx.Context, dataDir, &kv.Config{
		PubKeys:         nil,
		InitialMMapSize: cliCtx.Int(cmd.BoltMMapInitialSizeFlag.Name),
	})
	if err != nil {
		return errors.Wrap(err, "could not initialize db")
	}
	c.db = valDB
	if err := valDB.RunUpMigrations(cliCtx.Context); err != nil {
		return errors.Wrap(err, "could not run database migration")
	}

	if !cliCtx.Bool(cmd.DisableMonitoringFlag.Name) {
		if err := c.registerPrometheusService(cliCtx); err != nil {
			return err
		}
	}
	if featureconfig.Get().SlasherProtection {
		if err := c.registerSlasherService(); err != nil {
			return err
		}
	}
	if err := c.registerPandoraService(cliCtx); err != nil {
		return err
	}
	if err := c.registerValidatorService(keyManager); err != nil {
		return err
	}
	if err := c.registerRPCService(cliCtx, keyManager); err != nil {
		return err
	}
	if err := c.registerRPCGatewayService(cliCtx); err != nil {
		return err
	}
	gatewayHost := cliCtx.String(flags.GRPCGatewayHost.Name)
	gatewayPort := cliCtx.Int(flags.GRPCGatewayPort.Name)
	webAddress := fmt.Sprintf("http://%s:%d", gatewayHost, gatewayPort)
	log.WithField("address", webAddress).Info(
		"Starting Prysm web UI on address, open in browser to access",
	)
	return nil
}

func (c *ValidatorClient) registerPrometheusService(cliCtx *cli.Context) error {
	var additionalHandlers []prometheus.Handler
	if cliCtx.IsSet(cmd.EnableBackupWebhookFlag.Name) {
		additionalHandlers = append(
			additionalHandlers,
			prometheus.Handler{
				Path:    "/db/backup",
				Handler: backuputil.BackupHandler(c.db, cliCtx.String(cmd.BackupWebhookOutputDir.Name)),
			},
		)
	}
	service := prometheus.NewService(
		fmt.Sprintf("%s:%d", c.cliCtx.String(cmd.MonitoringHostFlag.Name), c.cliCtx.Int(flags.MonitoringPortFlag.Name)),
		c.services,
		additionalHandlers...,
	)
	logrus.AddHook(prometheus.NewLogrusCollector())
	return c.services.RegisterService(service)
}

func (c *ValidatorClient) registerValidatorService(
	keyManager keymanager.IKeymanager,
) error {
	endpoint := c.cliCtx.String(flags.BeaconRPCProviderFlag.Name)
	dataDir := c.cliCtx.String(cmd.DataDirFlag.Name)
	logValidatorBalances := !c.cliCtx.Bool(flags.DisablePenaltyRewardLogFlag.Name)
	emitAccountMetrics := !c.cliCtx.Bool(flags.DisableAccountMetricsFlag.Name)
	cert := c.cliCtx.String(flags.CertFlag.Name)
	graffiti := c.cliCtx.String(flags.GraffitiFlag.Name)
	maxCallRecvMsgSize := c.cliCtx.Int(cmd.GrpcMaxCallRecvMsgSizeFlag.Name)
	grpcRetries := c.cliCtx.Uint(flags.GrpcRetriesFlag.Name)
	grpcRetryDelay := c.cliCtx.Duration(flags.GrpcRetryDelayFlag.Name)
	var sp *slashingprotection.Service
	var protector iface.Protector
	if err := c.services.FetchService(&sp); err == nil {
		protector = sp
	}

	gStruct := &g.Graffiti{}
	var err error
	if c.cliCtx.IsSet(flags.GraffitiFileFlag.Name) {
		n := c.cliCtx.String(flags.GraffitiFileFlag.Name)
		gStruct, err = g.ParseGraffitiFile(n)
		if err != nil {
			log.WithError(err).Warn("Could not parse graffiti file")
		}
	}
	// Vanguard: pandora chain service is needed for vanguard chain
	var pandoraService *pandora.Service
	if err := c.services.FetchService(&pandoraService); err != nil {
		return err
	}
	v, err := client.NewValidatorService(c.cliCtx.Context, &client.Config{
		Endpoint:                   endpoint,
		DataDir:                    dataDir,
		KeyManager:                 keyManager,
		LogValidatorBalances:       logValidatorBalances,
		EmitAccountMetrics:         emitAccountMetrics,
		CertFlag:                   cert,
		GraffitiFlag:               g.ParseHexGraffiti(graffiti),
		GrpcMaxCallRecvMsgSizeFlag: maxCallRecvMsgSize,
		GrpcRetriesFlag:            grpcRetries,
		GrpcRetryDelay:             grpcRetryDelay,
		GrpcHeadersFlag:            c.cliCtx.String(flags.GrpcHeadersFlag.Name),
		Protector:                  protector,
		ValDB:                      c.db,
		UseWeb:                     c.cliCtx.Bool(flags.EnableWebFlag.Name),
		WalletInitializedFeed:      c.walletInitialized,
		GraffitiStruct:             gStruct,
		LogDutyCountDown:           c.cliCtx.Bool(flags.EnableDutyCountDown.Name),
		// Vanguard: pandora service and vanguard node flag are needed for vanguard chain
		PandoraService:     pandoraService,
		EnableVanguardNode: c.cliCtx.Bool(cmd.VanguardNetwork.Name),
	})
	if err != nil {
		return errors.Wrap(err, "could not initialize validator service")
	}

	return c.services.RegisterService(v)
}
func (c *ValidatorClient) registerSlasherService() error {
	endpoint := c.cliCtx.String(flags.SlasherRPCProviderFlag.Name)
	if endpoint == "" {
		return errors.New("external slasher feature flag is set but no slasher endpoint is configured")

	}
	cert := c.cliCtx.String(flags.SlasherCertFlag.Name)
	maxCallRecvMsgSize := c.cliCtx.Int(cmd.GrpcMaxCallRecvMsgSizeFlag.Name)
	grpcRetries := c.cliCtx.Uint(flags.GrpcRetriesFlag.Name)
	grpcRetryDelay := c.cliCtx.Duration(flags.GrpcRetryDelayFlag.Name)
	sp, err := slashingprotection.NewService(c.cliCtx.Context, &slashingprotection.Config{
		Endpoint:                   endpoint,
		CertFlag:                   cert,
		GrpcMaxCallRecvMsgSizeFlag: maxCallRecvMsgSize,
		GrpcRetriesFlag:            grpcRetries,
		GrpcRetryDelay:             grpcRetryDelay,
		GrpcHeadersFlag:            c.cliCtx.String(flags.GrpcHeadersFlag.Name),
	})
	if err != nil {
		return errors.Wrap(err, "could not initialize slasher service")
	}
	return c.services.RegisterService(sp)
}

func (c *ValidatorClient) registerRPCService(cliCtx *cli.Context, km keymanager.IKeymanager) error {
	var vs *client.ValidatorService
	if err := c.services.FetchService(&vs); err != nil {
		return err
	}
	validatorGatewayHost := cliCtx.String(flags.GRPCGatewayHost.Name)
	validatorGatewayPort := cliCtx.Int(flags.GRPCGatewayPort.Name)
	validatorMonitoringHost := cliCtx.String(cmd.MonitoringHostFlag.Name)
	validatorMonitoringPort := cliCtx.Int(flags.MonitoringPortFlag.Name)
	rpcHost := cliCtx.String(flags.RPCHost.Name)
	rpcPort := cliCtx.Int(flags.RPCPort.Name)
	nodeGatewayEndpoint := cliCtx.String(flags.BeaconRPCGatewayProviderFlag.Name)
	beaconClientEndpoint := cliCtx.String(flags.BeaconRPCProviderFlag.Name)
	maxCallRecvMsgSize := c.cliCtx.Int(cmd.GrpcMaxCallRecvMsgSizeFlag.Name)
	grpcRetries := c.cliCtx.Uint(flags.GrpcRetriesFlag.Name)
	grpcRetryDelay := c.cliCtx.Duration(flags.GrpcRetryDelayFlag.Name)
	walletDir := cliCtx.String(flags.WalletDirFlag.Name)
	grpcHeaders := c.cliCtx.String(flags.GrpcHeadersFlag.Name)
	clientCert := c.cliCtx.String(flags.CertFlag.Name)
	server := rpc.NewServer(cliCtx.Context, &rpc.Config{
		ValDB:                    c.db,
		Host:                     rpcHost,
		Port:                     fmt.Sprintf("%d", rpcPort),
		WalletInitializedFeed:    c.walletInitialized,
		ValidatorService:         vs,
		SyncChecker:              vs,
		GenesisFetcher:           vs,
		NodeGatewayEndpoint:      nodeGatewayEndpoint,
		WalletDir:                walletDir,
		Wallet:                   c.wallet,
		Keymanager:               km,
		ValidatorGatewayHost:     validatorGatewayHost,
		ValidatorGatewayPort:     validatorGatewayPort,
		ValidatorMonitoringHost:  validatorMonitoringHost,
		ValidatorMonitoringPort:  validatorMonitoringPort,
		BeaconClientEndpoint:     beaconClientEndpoint,
		ClientMaxCallRecvMsgSize: maxCallRecvMsgSize,
		ClientGrpcRetries:        grpcRetries,
		ClientGrpcRetryDelay:     grpcRetryDelay,
		ClientGrpcHeaders:        strings.Split(grpcHeaders, ","),
		ClientWithCert:           clientCert,
	})
	return c.services.RegisterService(server)
}

func (c *ValidatorClient) registerRPCGatewayService(cliCtx *cli.Context) error {
	gatewayHost := cliCtx.String(flags.GRPCGatewayHost.Name)
	if gatewayHost != flags.DefaultGatewayHost {
		log.WithField("web-host", gatewayHost).Warn(
			"You are using a non-default web host. Web traffic is served by HTTP, so be wary of " +
				"changing this parameter if you are exposing this host to the Internet!",
		)
	}
	gatewayPort := cliCtx.Int(flags.GRPCGatewayPort.Name)
	rpcHost := cliCtx.String(flags.RPCHost.Name)
	rpcPort := cliCtx.Int(flags.RPCPort.Name)
	rpcAddr := fmt.Sprintf("%s:%d", rpcHost, rpcPort)
	gatewayAddress := fmt.Sprintf("%s:%d", gatewayHost, gatewayPort)
	allowedOrigins := strings.Split(cliCtx.String(flags.GPRCGatewayCorsDomain.Name), ",")
	maxCallSize := cliCtx.Uint64(cmd.GrpcMaxCallRecvMsgSizeFlag.Name)

	registrations := []gateway.PbHandlerRegistration{
		pb.RegisterAuthHandler,
		pb.RegisterWalletHandler,
		pb.RegisterHealthHandler,
		pb.RegisterAccountsHandler,
		pb.RegisterBeaconHandler,
		pb.RegisterSlashingProtectionHandler,
	}
	mux := gwruntime.NewServeMux(
		gwruntime.WithMarshalerOption(gwruntime.MIMEWildcard, &gwruntime.HTTPBodyMarshaler{
			Marshaler: &gwruntime.JSONPb{
				MarshalOptions: protojson.MarshalOptions{
					EmitUnpopulated: true,
				},
				UnmarshalOptions: protojson.UnmarshalOptions{
					DiscardUnknown: true,
				},
			},
		}),
		gwruntime.WithMarshalerOption(
			"text/event-stream", &gwruntime.EventSourceJSONPb{},
		),
	)
	muxHandler := func(h http.Handler, w http.ResponseWriter, req *http.Request) {
		if strings.HasPrefix(req.URL.Path, "/api") {
			http.StripPrefix("/api", h).ServeHTTP(w, req)
		} else {
			web.Handler(w, req)
		}
	}

	pbHandler := gateway.PbMux{
		Registrations: registrations,
		Patterns:      []string{"/accounts/", "/v2/"},
		Mux:           mux,
	}

	gw := gateway.New(
		cliCtx.Context,
		[]gateway.PbMux{pbHandler},
		muxHandler,
		rpcAddr,
		gatewayAddress,
	).WithAllowedOrigins(allowedOrigins).WithMaxCallRecvMsgSize(maxCallSize)

	return c.services.RegisterService(gw)
}

func (c *ValidatorClient) registerPandoraService(cliCtx *cli.Context) error {
	var endpoint string
	if cliCtx.String(pandora.PandoraRpcIpcProviderFlag.Name) != "" {
		log.WithField("ipcPath", cliCtx.String(pandora.PandoraRpcIpcProviderFlag.Name)).Info("Pandora ipc file path")
		ipcFilePath := cliCtx.String(pandora.PandoraRpcIpcProviderFlag.Name)
		absFilePath, err := fileutil.ExpandPath(ipcFilePath)
		if err != nil {
			return errors.Wrap(err, "invalid ipc path")
		}
		if !fileutil.FileExists(absFilePath) {
			return errors.New("File for IPC socket/pipe of pandora client does not exists")
		}
		endpoint = absFilePath
	}
	if endpoint == "" && cliCtx.String(pandora.PandoraRpcHttpProviderFlag.Name) != "" {
		log.WithField("httpEndpoint", cliCtx.String(pandora.PandoraRpcHttpProviderFlag.Name)).Info("Pandora http endpoint")
		endpoint = cliCtx.String(pandora.PandoraRpcHttpProviderFlag.Name)
	}

	dialRPCFn := func(endpoint string) (*pandora.PandoraClient, error) {
		rpcClient, err := gethRpc.Dial(endpoint)
		if err != nil {
			return nil, errors.Wrap(err, "could not dial node")
		}
		pandoraClient := pandora.NewClient(rpcClient)
		return pandoraClient, nil
	}

	pandoraService, err := pandora.NewService(c.ctx, endpoint, dialRPCFn)
	if err != nil {
		return err
	}
	return c.services.RegisterService(pandoraService)
}

func setWalletPasswordFilePath(cliCtx *cli.Context) error {
	walletDir := cliCtx.String(flags.WalletDirFlag.Name)
	defaultWalletPasswordFilePath := filepath.Join(walletDir, wallet.DefaultWalletPasswordFile)
	if fileutil.FileExists(defaultWalletPasswordFilePath) {
		// Ensure file has proper permissions.
		hasPerms, err := fileutil.HasReadWritePermissions(defaultWalletPasswordFilePath)
		if err != nil {
			return err
		}
		if !hasPerms {
			return fmt.Errorf(
				"wallet password file %s does not have proper 0600 permissions",
				defaultWalletPasswordFilePath,
			)
		}

		// Set the filepath into the cli context.
		if err := cliCtx.Set(flags.WalletPasswordFileFlag.Name, defaultWalletPasswordFilePath); err != nil {
			return errors.Wrap(err, "could not set default wallet password file path")
		}
	}
	return nil
}

func clearDB(ctx context.Context, dataDir string, force bool) error {
	var err error
	clearDBConfirmed := force

	if !force {
		actionText := "This will delete your validator's historical actions database stored in your data directory. " +
			"This may lead to potential slashing - do you want to proceed? (Y/N)"
		deniedText := "The historical actions database will not be deleted. No changes have been made."
		clearDBConfirmed, err = cmd.ConfirmAction(actionText, deniedText)
		if err != nil {
			return errors.Wrapf(err, "Could not clear DB in dir %s", dataDir)
		}
	}

	if clearDBConfirmed {
		valDB, err := kv.NewKVStore(ctx, dataDir, &kv.Config{})
		if err != nil {
			return errors.Wrapf(err, "Could not create DB in dir %s", dataDir)
		}
		if err := valDB.Close(); err != nil {
			return errors.Wrapf(err, "could not close DB in dir %s", dataDir)
		}

		log.Warning("Removing database")
		if err := valDB.ClearDB(); err != nil {
			return errors.Wrapf(err, "Could not clear DB in dir %s", dataDir)
		}
	}

	return nil
}<|MERGE_RESOLUTION|>--- conflicted
+++ resolved
@@ -14,11 +14,8 @@
 	"sync"
 	"syscall"
 
-<<<<<<< HEAD
+	gethRpc "github.com/ethereum/go-ethereum/rpc"
 	gwruntime "github.com/grpc-ecosystem/grpc-gateway/v2/runtime"
-=======
-	gethRpc "github.com/ethereum/go-ethereum/rpc"
->>>>>>> a7ce44f1
 	"github.com/pkg/errors"
 	"github.com/prysmaticlabs/prysm/cmd/validator/flags"
 	pb "github.com/prysmaticlabs/prysm/proto/validator/accounts/v2"
@@ -257,11 +254,6 @@
 			return err
 		}
 	}
-
-	if err := c.registerPandoraService(cliCtx); err != nil {
-		return err
-	}
-
 	if err := c.registerValidatorService(keyManager); err != nil {
 		return err
 	}
@@ -350,9 +342,6 @@
 		if err := c.registerSlasherService(); err != nil {
 			return err
 		}
-	}
-	if err := c.registerPandoraService(cliCtx); err != nil {
-		return err
 	}
 	if err := c.registerValidatorService(keyManager); err != nil {
 		return err
