package testutil

import (
	"context"
	"fmt"
	"github.com/ethereum/go-ethereum/common"
	"github.com/ethereum/go-ethereum/rlp"
	"github.com/prysmaticlabs/prysm/validator/pandora"
	"math/big"

	gethTypes "github.com/ethereum/go-ethereum/core/types"
	"github.com/pkg/errors"
	types "github.com/prysmaticlabs/eth2-types"
	"github.com/prysmaticlabs/prysm/beacon-chain/core/helpers"
	iface "github.com/prysmaticlabs/prysm/beacon-chain/state/interface"
	v1 "github.com/prysmaticlabs/prysm/proto/eth/v1"
	ethpb "github.com/prysmaticlabs/prysm/proto/eth/v1alpha1"
	"github.com/prysmaticlabs/prysm/shared/bls"
	"github.com/prysmaticlabs/prysm/shared/bytesutil"
	"github.com/prysmaticlabs/prysm/shared/params"
	"github.com/prysmaticlabs/prysm/shared/rand"
)

// BlockGenConfig is used to define the requested conditions
// for block generation.
type BlockGenConfig struct {
	NumProposerSlashings uint64
	NumAttesterSlashings uint64
	NumAttestations      uint64
	NumDeposits          uint64
	NumVoluntaryExits    uint64
}

// DefaultBlockGenConfig returns the block config that utilizes the
// current params in the beacon config.
func DefaultBlockGenConfig() *BlockGenConfig {
	return &BlockGenConfig{
		NumProposerSlashings: 0,
		NumAttesterSlashings: 0,
		NumAttestations:      1,
		NumDeposits:          0,
		NumVoluntaryExits:    0,
	}
}

// NewBeaconBlock creates a beacon block with minimum marshalable fields.
func NewBeaconBlock() *ethpb.SignedBeaconBlock {
	return &ethpb.SignedBeaconBlock{
		Block: &ethpb.BeaconBlock{
			ParentRoot: make([]byte, 32),
			StateRoot:  make([]byte, 32),
			Body: &ethpb.BeaconBlockBody{
				RandaoReveal: make([]byte, 96),
				Eth1Data: &ethpb.Eth1Data{
					DepositRoot: make([]byte, 32),
					BlockHash:   make([]byte, 32),
				},
				Graffiti:          make([]byte, 32),
				Attestations:      []*ethpb.Attestation{},
				AttesterSlashings: []*ethpb.AttesterSlashing{},
				Deposits:          []*ethpb.Deposit{},
				ProposerSlashings: []*ethpb.ProposerSlashing{},
				VoluntaryExits:    []*ethpb.SignedVoluntaryExit{},
				PandoraShard:      []*ethpb.PandoraShard{},
			},
		},
		Signature: make([]byte, 96),
	}
}

// GenerateFullBlock generates a fully valid block with the requested parameters.
// Use BlockGenConfig to declare the conditions you would like the block generated under.
func GenerateFullBlock(
	bState iface.BeaconState,
	privs []bls.SecretKey,
	conf *BlockGenConfig,
	slot types.Slot,
) (*ethpb.SignedBeaconBlock, error) {
	ctx := context.Background()
	currentSlot := bState.Slot()
	if currentSlot > slot {
		return nil, fmt.Errorf("current slot in state is larger than given slot. %d > %d", currentSlot, slot)
	}
	bState = bState.Copy()

	if conf == nil {
		conf = &BlockGenConfig{}
	}

	var err error
	var pSlashings []*ethpb.ProposerSlashing
	numToGen := conf.NumProposerSlashings
	if numToGen > 0 {
		pSlashings, err = generateProposerSlashings(bState, privs, numToGen)
		if err != nil {
			return nil, errors.Wrapf(err, "failed generating %d proposer slashings:", numToGen)
		}
	}

	numToGen = conf.NumAttesterSlashings
	var aSlashings []*ethpb.AttesterSlashing
	if numToGen > 0 {
		aSlashings, err = generateAttesterSlashings(bState, privs, numToGen)
		if err != nil {
			return nil, errors.Wrapf(err, "failed generating %d attester slashings:", numToGen)
		}
	}

	numToGen = conf.NumAttestations
	var atts []*ethpb.Attestation
	if numToGen > 0 {
		atts, err = GenerateAttestations(bState, privs, numToGen, slot, false)
		if err != nil {
			return nil, errors.Wrapf(err, "failed generating %d attestations:", numToGen)
		}
	}

	numToGen = conf.NumDeposits
	var newDeposits []*ethpb.Deposit
	eth1Data := bState.Eth1Data()
	if numToGen > 0 {
		newDeposits, eth1Data, err = generateDepositsAndEth1Data(bState, numToGen)
		if err != nil {
			return nil, errors.Wrapf(err, "failed generating %d deposits:", numToGen)
		}
	}

	numToGen = conf.NumVoluntaryExits
	var exits []*ethpb.SignedVoluntaryExit
	if numToGen > 0 {
		exits, err = generateVoluntaryExits(bState, privs, numToGen)
		if err != nil {
			return nil, errors.Wrapf(err, "failed generating %d attester slashings:", numToGen)
		}
	}

	newHeader := bState.LatestBlockHeader()
	prevStateRoot, err := bState.HashTreeRoot(ctx)
	if err != nil {
		return nil, err
	}
	newHeader.StateRoot = prevStateRoot[:]
	parentRoot, err := newHeader.HashTreeRoot()
	if err != nil {
		return nil, err
	}

	if slot == currentSlot {
		slot = currentSlot + 1
	}

	// Temporarily incrementing the beacon state slot here since BeaconProposerIndex is a
	// function deterministic on beacon state slot.
	if err := bState.SetSlot(slot); err != nil {
		return nil, err
	}
	reveal, err := RandaoReveal(bState, helpers.CurrentEpoch(bState), privs)
	if err != nil {
		return nil, err
	}

	idx, err := helpers.BeaconProposerIndex(bState)
	if err != nil {
		return nil, err
	}

	block := &ethpb.BeaconBlock{
		Slot:          slot,
		ParentRoot:    parentRoot[:],
		ProposerIndex: idx,
		Body: &ethpb.BeaconBlockBody{
			Eth1Data:          eth1Data,
			RandaoReveal:      reveal,
			ProposerSlashings: pSlashings,
			AttesterSlashings: aSlashings,
			Attestations:      atts,
			VoluntaryExits:    exits,
			Deposits:          newDeposits,
			Graffiti:          make([]byte, 32),
			PandoraShard:      []*ethpb.PandoraShard{},
		},
	}
	if err := bState.SetSlot(currentSlot); err != nil {
		return nil, err
	}

	signature, err := BlockSignature(bState, block, privs)
	if err != nil {
		return nil, err
	}

	return &ethpb.SignedBeaconBlock{Block: block, Signature: signature.Marshal()}, nil
}

// GenerateProposerSlashingForValidator for a specific validator index.
func GenerateProposerSlashingForValidator(
	bState iface.BeaconState,
	priv bls.SecretKey,
	idx types.ValidatorIndex,
) (*ethpb.ProposerSlashing, error) {
	header1 := HydrateSignedBeaconHeader(&ethpb.SignedBeaconBlockHeader{
		Header: &ethpb.BeaconBlockHeader{
			ProposerIndex: idx,
			Slot:          bState.Slot(),
			BodyRoot:      bytesutil.PadTo([]byte{0, 1, 0}, 32),
		},
	})
	currentEpoch := helpers.CurrentEpoch(bState)
	var err error
	header1.Signature, err = helpers.ComputeDomainAndSign(bState, currentEpoch, header1.Header, params.BeaconConfig().DomainBeaconProposer, priv)
	if err != nil {
		return nil, err
	}

	header2 := &ethpb.SignedBeaconBlockHeader{
		Header: &ethpb.BeaconBlockHeader{
			ProposerIndex: idx,
			Slot:          bState.Slot(),
			BodyRoot:      bytesutil.PadTo([]byte{0, 2, 0}, 32),
			StateRoot:     make([]byte, 32),
			ParentRoot:    make([]byte, 32),
		},
	}
	header2.Signature, err = helpers.ComputeDomainAndSign(bState, currentEpoch, header2.Header, params.BeaconConfig().DomainBeaconProposer, priv)
	if err != nil {
		return nil, err
	}

	return &ethpb.ProposerSlashing{
		Header_1: header1,
		Header_2: header2,
	}, nil
}

func generateProposerSlashings(
	bState iface.BeaconState,
	privs []bls.SecretKey,
	numSlashings uint64,
) ([]*ethpb.ProposerSlashing, error) {
	proposerSlashings := make([]*ethpb.ProposerSlashing, numSlashings)
	for i := uint64(0); i < numSlashings; i++ {
		proposerIndex, err := randValIndex(bState)
		if err != nil {
			return nil, err
		}
		slashing, err := GenerateProposerSlashingForValidator(bState, privs[proposerIndex], proposerIndex)
		if err != nil {
			return nil, err
		}
		proposerSlashings[i] = slashing
	}
	return proposerSlashings, nil
}

// GenerateAttesterSlashingForValidator for a specific validator index.
func GenerateAttesterSlashingForValidator(
	bState iface.BeaconState,
	priv bls.SecretKey,
	idx types.ValidatorIndex,
) (*ethpb.AttesterSlashing, error) {
	currentEpoch := helpers.CurrentEpoch(bState)

	att1 := &ethpb.IndexedAttestation{
		Data: &ethpb.AttestationData{
			Slot:            bState.Slot(),
			CommitteeIndex:  0,
			BeaconBlockRoot: make([]byte, 32),
			Target: &ethpb.Checkpoint{
				Epoch: currentEpoch,
				Root:  params.BeaconConfig().ZeroHash[:],
			},
			Source: &ethpb.Checkpoint{
				Epoch: currentEpoch + 1,
				Root:  params.BeaconConfig().ZeroHash[:],
			},
		},
		AttestingIndices: []uint64{uint64(idx)},
	}
	var err error
	att1.Signature, err = helpers.ComputeDomainAndSign(bState, currentEpoch, att1.Data, params.BeaconConfig().DomainBeaconAttester, priv)
	if err != nil {
		return nil, err
	}

	att2 := &ethpb.IndexedAttestation{
		Data: &ethpb.AttestationData{
			Slot:            bState.Slot(),
			CommitteeIndex:  0,
			BeaconBlockRoot: make([]byte, 32),
			Target: &ethpb.Checkpoint{
				Epoch: currentEpoch,
				Root:  params.BeaconConfig().ZeroHash[:],
			},
			Source: &ethpb.Checkpoint{
				Epoch: currentEpoch,
				Root:  params.BeaconConfig().ZeroHash[:],
			},
		},
		AttestingIndices: []uint64{uint64(idx)},
	}
	att2.Signature, err = helpers.ComputeDomainAndSign(bState, currentEpoch, att2.Data, params.BeaconConfig().DomainBeaconAttester, priv)
	if err != nil {
		return nil, err
	}

	return &ethpb.AttesterSlashing{
		Attestation_1: att1,
		Attestation_2: att2,
	}, nil
}

func generateAttesterSlashings(
	bState iface.BeaconState,
	privs []bls.SecretKey,
	numSlashings uint64,
) ([]*ethpb.AttesterSlashing, error) {
	attesterSlashings := make([]*ethpb.AttesterSlashing, numSlashings)
	randGen := rand.NewDeterministicGenerator()
	for i := uint64(0); i < numSlashings; i++ {
		committeeIndex := randGen.Uint64() % params.BeaconConfig().MaxCommitteesPerSlot
		committee, err := helpers.BeaconCommitteeFromState(bState, bState.Slot(), types.CommitteeIndex(committeeIndex))
		if err != nil {
			return nil, err
		}
		randIndex := randGen.Uint64() % uint64(len(committee))
		valIndex := committee[randIndex]
		slashing, err := GenerateAttesterSlashingForValidator(bState, privs[valIndex], valIndex)
		if err != nil {
			return nil, err
		}
		attesterSlashings[i] = slashing
	}
	return attesterSlashings, nil
}

func generateDepositsAndEth1Data(
	bState iface.BeaconState,
	numDeposits uint64,
) (
	[]*ethpb.Deposit,
	*ethpb.Eth1Data,
	error,
) {
	previousDepsLen := bState.Eth1DepositIndex()
	currentDeposits, _, err := DeterministicDepositsAndKeys(previousDepsLen + numDeposits)
	if err != nil {
		return nil, nil, errors.Wrap(err, "could not get deposits")
	}
	eth1Data, err := DeterministicEth1Data(len(currentDeposits))
	if err != nil {
		return nil, nil, errors.Wrap(err, "could not get eth1data")
	}
	return currentDeposits[previousDepsLen:], eth1Data, nil
}

func generateVoluntaryExits(
	bState iface.BeaconState,
	privs []bls.SecretKey,
	numExits uint64,
) ([]*ethpb.SignedVoluntaryExit, error) {
	currentEpoch := helpers.CurrentEpoch(bState)

	voluntaryExits := make([]*ethpb.SignedVoluntaryExit, numExits)
	for i := 0; i < len(voluntaryExits); i++ {
		valIndex, err := randValIndex(bState)
		if err != nil {
			return nil, err
		}
		exit := &ethpb.SignedVoluntaryExit{
			Exit: &ethpb.VoluntaryExit{
				Epoch:          helpers.PrevEpoch(bState),
				ValidatorIndex: valIndex,
			},
		}
		exit.Signature, err = helpers.ComputeDomainAndSign(bState, currentEpoch, exit.Exit, params.BeaconConfig().DomainVoluntaryExit, privs[valIndex])
		if err != nil {
			return nil, err
		}
		voluntaryExits[i] = exit
	}
	return voluntaryExits, nil
}

func randValIndex(bState iface.BeaconState) (types.ValidatorIndex, error) {
	activeCount, err := helpers.ActiveValidatorCount(bState, helpers.CurrentEpoch(bState))
	if err != nil {
		return 0, err
	}
	return types.ValidatorIndex(rand.NewGenerator().Uint64() % activeCount), nil
}

// HydrateSignedBeaconHeader hydrates a signed beacon block header with correct field length sizes
// to comply with fssz marshalling and unmarshalling rules.
func HydrateSignedBeaconHeader(h *ethpb.SignedBeaconBlockHeader) *ethpb.SignedBeaconBlockHeader {
	if h.Signature == nil {
		h.Signature = make([]byte, params.BeaconConfig().BLSSignatureLength)
	}
	h.Header = HydrateBeaconHeader(h.Header)
	return h
}

// HydrateBeaconHeader hydrates a beacon block header with correct field length sizes
// to comply with fssz marshalling and unmarshalling rules.
func HydrateBeaconHeader(h *ethpb.BeaconBlockHeader) *ethpb.BeaconBlockHeader {
	if h == nil {
		h = &ethpb.BeaconBlockHeader{}
	}
	if h.BodyRoot == nil {
		h.BodyRoot = make([]byte, 32)
	}
	if h.StateRoot == nil {
		h.StateRoot = make([]byte, 32)
	}
	if h.ParentRoot == nil {
		h.ParentRoot = make([]byte, 32)
	}
	return h
}

// HydrateSignedBeaconBlock hydrates a signed beacon block with correct field length sizes
// to comply with fssz marshalling and unmarshalling rules.
func HydrateSignedBeaconBlock(b *ethpb.SignedBeaconBlock) *ethpb.SignedBeaconBlock {
	if b.Signature == nil {
		b.Signature = make([]byte, params.BeaconConfig().BLSSignatureLength)
	}
	b.Block = HydrateBeaconBlock(b.Block)
	return b
}

// HydrateBeaconBlock hydrates a beacon block with correct field length sizes
// to comply with fssz marshalling and unmarshalling rules.
func HydrateBeaconBlock(b *ethpb.BeaconBlock) *ethpb.BeaconBlock {
	if b == nil {
		b = &ethpb.BeaconBlock{}
	}
	if b.ParentRoot == nil {
		b.ParentRoot = make([]byte, 32)
	}
	if b.StateRoot == nil {
		b.StateRoot = make([]byte, 32)
	}
	b.Body = HydrateBeaconBlockBody(b.Body)
	return b
}

// HydrateBeaconBlockBody hydrates a beacon block body with correct field length sizes
// to comply with fssz marshalling and unmarshalling rules.
func HydrateBeaconBlockBody(b *ethpb.BeaconBlockBody) *ethpb.BeaconBlockBody {
	if b == nil {
		b = &ethpb.BeaconBlockBody{}
	}
	if b.RandaoReveal == nil {
		b.RandaoReveal = make([]byte, params.BeaconConfig().BLSSignatureLength)
	}
	if b.Graffiti == nil {
		b.Graffiti = make([]byte, 32)
	}
	if b.Eth1Data == nil {
		b.Eth1Data = &ethpb.Eth1Data{
			DepositRoot: make([]byte, 32),
			BlockHash:   make([]byte, 32),
		}
	}
	return b
}

// HydrateV1SignedBeaconBlock hydrates a signed beacon block with correct field length sizes
// to comply with fssz marshalling and unmarshalling rules.
func HydrateV1SignedBeaconBlock(b *v1.SignedBeaconBlock) *v1.SignedBeaconBlock {
	if b.Signature == nil {
		b.Signature = make([]byte, params.BeaconConfig().BLSSignatureLength)
	}
	b.Block = HydrateV1BeaconBlock(b.Block)
	return b
}

// HydrateV1BeaconBlock hydrates a beacon block with correct field length sizes
// to comply with fssz marshalling and unmarshalling rules.
func HydrateV1BeaconBlock(b *v1.BeaconBlock) *v1.BeaconBlock {
	if b == nil {
		b = &v1.BeaconBlock{}
	}
	if b.ParentRoot == nil {
		b.ParentRoot = make([]byte, 32)
	}
	if b.StateRoot == nil {
		b.StateRoot = make([]byte, 32)
	}
	b.Body = HydrateV1BeaconBlockBody(b.Body)
	return b
}

// HydrateV1BeaconBlockBody hydrates a beacon block body with correct field length sizes
// to comply with fssz marshalling and unmarshalling rules.
func HydrateV1BeaconBlockBody(b *v1.BeaconBlockBody) *v1.BeaconBlockBody {
	if b == nil {
		b = &v1.BeaconBlockBody{}
	}
	if b.RandaoReveal == nil {
		b.RandaoReveal = make([]byte, params.BeaconConfig().BLSSignatureLength)
	}
	if b.Graffiti == nil {
		b.Graffiti = make([]byte, 32)
	}
	if b.Eth1Data == nil {
		b.Eth1Data = &v1.Eth1Data{
			DepositRoot: make([]byte, 32),
			BlockHash:   make([]byte, 32),
		}
	}
	return b
}

// getDummyBlock method creates a brand new block with extraData
<<<<<<< HEAD
func NewPandoraBlock(slot types.Slot, proposerIndex uint64) (*gethTypes.Header, common.Hash, *pandora.ExtraData) {
=======
func NewPandoraBlock(slot types.Slot, proposerIndex uint64) (*gethTypes.Header, *pandora.ExtraData) {
>>>>>>> f40c093f
	epoch := types.Epoch(slot / params.BeaconConfig().SlotsPerEpoch)
	extraData := pandora.ExtraData{
		Slot:          uint64(slot),
		Epoch:         uint64(epoch),
		ProposerIndex: proposerIndex,
	}
<<<<<<< HEAD
	extraDataByte, _ := rlp.EncodeToBytes(extraData)
=======
	extraDataByte, err := rlp.EncodeToBytes(extraData)
	if err != nil {
		return nil, nil
	}

>>>>>>> f40c093f
	block := gethTypes.NewBlock(&gethTypes.Header{
		ParentHash:  gethTypes.EmptyRootHash,
		UncleHash:   gethTypes.EmptyUncleHash,
		Coinbase:    common.HexToAddress("8888f1f195afa192cfee860698584c030f4c9db1"),
		Root:        common.HexToHash("ef1552a40b7165c3cd773806b9e0c165b75356e0314bf0706f279c729f51e017"),
		TxHash:      gethTypes.EmptyRootHash,
		ReceiptHash: gethTypes.EmptyRootHash,
		Difficulty:  big.NewInt(131072),
		Number:      big.NewInt(314),
		GasLimit:    uint64(3141592),
		GasUsed:     uint64(21000),
		Time:        uint64(1426516743),
		Extra:       extraDataByte,
		MixDigest:   gethTypes.EmptyRootHash,
		Nonce:       gethTypes.BlockNonce{0x01, 0x02, 0x03},
	}, nil, nil, nil, nil)

<<<<<<< HEAD
	return block.Header(), block.Hash(), &extraData
=======
	return block.Header(), &extraData
}

// NewBeaconBlockWithPandoraSharding
func NewBeaconBlockWithPandoraSharding(panHeader *gethTypes.Header, slot types.Slot) *ethpb.SignedBeaconBlock {
	beaconBlock := NewBeaconBlock()
	beaconBlock.Block.Slot = slot

	panState := new(ethpb.PandoraShard)
	panState.BlockNumber = panHeader.Number.Uint64() - 1
	panState.Hash = gethTypes.EmptyRootHash.Bytes()
	panState.ParentHash = panHeader.ParentHash.Bytes()
	panState.StateRoot = panHeader.Root.Bytes()
	panState.TxHash = panHeader.TxHash.Bytes()
	panState.ReceiptHash = panHeader.ReceiptHash.Bytes()
	panState.Signature = make([]byte, params.BeaconConfig().BLSSignatureLength)

	pandoraShards := make([]*ethpb.PandoraShard, 1)
	pandoraShards[0] = panState

	beaconBlock.Block.Body.PandoraShard = pandoraShards
	return beaconBlock
>>>>>>> f40c093f
}<|MERGE_RESOLUTION|>--- conflicted
+++ resolved
@@ -512,26 +512,18 @@
 }
 
 // getDummyBlock method creates a brand new block with extraData
-<<<<<<< HEAD
-func NewPandoraBlock(slot types.Slot, proposerIndex uint64) (*gethTypes.Header, common.Hash, *pandora.ExtraData) {
-=======
 func NewPandoraBlock(slot types.Slot, proposerIndex uint64) (*gethTypes.Header, *pandora.ExtraData) {
->>>>>>> f40c093f
 	epoch := types.Epoch(slot / params.BeaconConfig().SlotsPerEpoch)
 	extraData := pandora.ExtraData{
 		Slot:          uint64(slot),
 		Epoch:         uint64(epoch),
 		ProposerIndex: proposerIndex,
 	}
-<<<<<<< HEAD
-	extraDataByte, _ := rlp.EncodeToBytes(extraData)
-=======
 	extraDataByte, err := rlp.EncodeToBytes(extraData)
 	if err != nil {
 		return nil, nil
 	}
 
->>>>>>> f40c093f
 	block := gethTypes.NewBlock(&gethTypes.Header{
 		ParentHash:  gethTypes.EmptyRootHash,
 		UncleHash:   gethTypes.EmptyUncleHash,
@@ -549,9 +541,6 @@
 		Nonce:       gethTypes.BlockNonce{0x01, 0x02, 0x03},
 	}, nil, nil, nil, nil)
 
-<<<<<<< HEAD
-	return block.Header(), block.Hash(), &extraData
-=======
 	return block.Header(), &extraData
 }
 
@@ -574,5 +563,4 @@
 
 	beaconBlock.Block.Body.PandoraShard = pandoraShards
 	return beaconBlock
->>>>>>> f40c093f
 }