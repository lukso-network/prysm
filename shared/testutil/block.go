package testutil

import (
	"context"
	"fmt"
	"github.com/ethereum/go-ethereum/common"
	"github.com/ethereum/go-ethereum/rlp"
	"github.com/prysmaticlabs/prysm/validator/pandora"
	"math/big"

	gethTypes "github.com/ethereum/go-ethereum/core/types"
	"github.com/pkg/errors"
	types "github.com/prysmaticlabs/eth2-types"
	"github.com/prysmaticlabs/prysm/beacon-chain/core/helpers"
	iface "github.com/prysmaticlabs/prysm/beacon-chain/state/interface"
	v1 "github.com/prysmaticlabs/prysm/proto/eth/v1"
	ethpb "github.com/prysmaticlabs/prysm/proto/eth/v1alpha1"
	"github.com/prysmaticlabs/prysm/shared/bls"
	"github.com/prysmaticlabs/prysm/shared/bytesutil"
	"github.com/prysmaticlabs/prysm/shared/params"
	"github.com/prysmaticlabs/prysm/shared/rand"
)

// BlockGenConfig is used to define the requested conditions
// for block generation.
type BlockGenConfig struct {
	NumProposerSlashings uint64
	NumAttesterSlashings uint64
	NumAttestations      uint64
	NumDeposits          uint64
	NumVoluntaryExits    uint64
}

// DefaultBlockGenConfig returns the block config that utilizes the
// current params in the beacon config.
func DefaultBlockGenConfig() *BlockGenConfig {
	return &BlockGenConfig{
		NumProposerSlashings: 0,
		NumAttesterSlashings: 0,
		NumAttestations:      1,
		NumDeposits:          0,
		NumVoluntaryExits:    0,
	}
}

// NewBeaconBlock creates a beacon block with minimum marshalable fields.
func NewBeaconBlock() *ethpb.SignedBeaconBlock {
	return &ethpb.SignedBeaconBlock{
		Block: &ethpb.BeaconBlock{
			ParentRoot: make([]byte, 32),
			StateRoot:  make([]byte, 32),
			Body: &ethpb.BeaconBlockBody{
				RandaoReveal: make([]byte, 96),
				Eth1Data: &ethpb.Eth1Data{
					DepositRoot: make([]byte, 32),
					BlockHash:   make([]byte, 32),
				},
				Graffiti:          make([]byte, 32),
				Attestations:      []*ethpb.Attestation{},
				AttesterSlashings: []*ethpb.AttesterSlashing{},
				Deposits:          []*ethpb.Deposit{},
				ProposerSlashings: []*ethpb.ProposerSlashing{},
				VoluntaryExits:    []*ethpb.SignedVoluntaryExit{},
				PandoraShard:      []*ethpb.PandoraShard{},
			},
		},
		Signature: make([]byte, 96),
	}
}

// GenerateFullBlock generates a fully valid block with the requested parameters.
// Use BlockGenConfig to declare the conditions you would like the block generated under.
func GenerateFullBlock(
	bState iface.BeaconState,
	privs []bls.SecretKey,
	conf *BlockGenConfig,
	slot types.Slot,
) (*ethpb.SignedBeaconBlock, error) {
	ctx := context.Background()
	currentSlot := bState.Slot()
	if currentSlot > slot {
		return nil, fmt.Errorf("current slot in state is larger than given slot. %d > %d", currentSlot, slot)
	}
	bState = bState.Copy()

	if conf == nil {
		conf = &BlockGenConfig{}
	}

	var err error
	var pSlashings []*ethpb.ProposerSlashing
	numToGen := conf.NumProposerSlashings
	if numToGen > 0 {
		pSlashings, err = generateProposerSlashings(bState, privs, numToGen)
		if err != nil {
			return nil, errors.Wrapf(err, "failed generating %d proposer slashings:", numToGen)
		}
	}

	numToGen = conf.NumAttesterSlashings
	var aSlashings []*ethpb.AttesterSlashing
	if numToGen > 0 {
		aSlashings, err = generateAttesterSlashings(bState, privs, numToGen)
		if err != nil {
			return nil, errors.Wrapf(err, "failed generating %d attester slashings:", numToGen)
		}
	}

	numToGen = conf.NumAttestations
	var atts []*ethpb.Attestation
	if numToGen > 0 {
		atts, err = GenerateAttestations(bState, privs, numToGen, slot, false)
		if err != nil {
			return nil, errors.Wrapf(err, "failed generating %d attestations:", numToGen)
		}
	}

	numToGen = conf.NumDeposits
	var newDeposits []*ethpb.Deposit
	eth1Data := bState.Eth1Data()
	if numToGen > 0 {
		newDeposits, eth1Data, err = generateDepositsAndEth1Data(bState, numToGen)
		if err != nil {
			return nil, errors.Wrapf(err, "failed generating %d deposits:", numToGen)
		}
	}

	numToGen = conf.NumVoluntaryExits
	var exits []*ethpb.SignedVoluntaryExit
	if numToGen > 0 {
		exits, err = generateVoluntaryExits(bState, privs, numToGen)
		if err != nil {
			return nil, errors.Wrapf(err, "failed generating %d attester slashings:", numToGen)
		}
	}

	newHeader := bState.LatestBlockHeader()
	prevStateRoot, err := bState.HashTreeRoot(ctx)
	if err != nil {
		return nil, err
	}
	newHeader.StateRoot = prevStateRoot[:]
	parentRoot, err := newHeader.HashTreeRoot()
	if err != nil {
		return nil, err
	}

	if slot == currentSlot {
		slot = currentSlot + 1
	}

	// Temporarily incrementing the beacon state slot here since BeaconProposerIndex is a
	// function deterministic on beacon state slot.
	if err := bState.SetSlot(slot); err != nil {
		return nil, err
	}
	reveal, err := RandaoReveal(bState, helpers.CurrentEpoch(bState), privs)
	if err != nil {
		return nil, err
	}

	idx, err := helpers.BeaconProposerIndex(bState)
	if err != nil {
		return nil, err
	}

	block := &ethpb.BeaconBlock{
		Slot:          slot,
		ParentRoot:    parentRoot[:],
		ProposerIndex: idx,
		Body: &ethpb.BeaconBlockBody{
			Eth1Data:          eth1Data,
			RandaoReveal:      reveal,
			ProposerSlashings: pSlashings,
			AttesterSlashings: aSlashings,
			Attestations:      atts,
			VoluntaryExits:    exits,
			Deposits:          newDeposits,
			Graffiti:          make([]byte, 32),
			PandoraShard:      []*ethpb.PandoraShard{},
		},
	}
	if err := bState.SetSlot(currentSlot); err != nil {
		return nil, err
	}

	signature, err := BlockSignature(bState, block, privs)
	if err != nil {
		return nil, err
	}

	return &ethpb.SignedBeaconBlock{Block: block, Signature: signature.Marshal()}, nil
}

// GenerateProposerSlashingForValidator for a specific validator index.
func GenerateProposerSlashingForValidator(
	bState iface.BeaconState,
	priv bls.SecretKey,
	idx types.ValidatorIndex,
) (*ethpb.ProposerSlashing, error) {
	header1 := HydrateSignedBeaconHeader(&ethpb.SignedBeaconBlockHeader{
		Header: &ethpb.BeaconBlockHeader{
			ProposerIndex: idx,
			Slot:          bState.Slot(),
			BodyRoot:      bytesutil.PadTo([]byte{0, 1, 0}, 32),
		},
	})
	currentEpoch := helpers.CurrentEpoch(bState)
	var err error
	header1.Signature, err = helpers.ComputeDomainAndSign(bState, currentEpoch, header1.Header, params.BeaconConfig().DomainBeaconProposer, priv)
	if err != nil {
		return nil, err
	}

	header2 := &ethpb.SignedBeaconBlockHeader{
		Header: &ethpb.BeaconBlockHeader{
			ProposerIndex: idx,
			Slot:          bState.Slot(),
			BodyRoot:      bytesutil.PadTo([]byte{0, 2, 0}, 32),
			StateRoot:     make([]byte, 32),
			ParentRoot:    make([]byte, 32),
		},
	}
	header2.Signature, err = helpers.ComputeDomainAndSign(bState, currentEpoch, header2.Header, params.BeaconConfig().DomainBeaconProposer, priv)
	if err != nil {
		return nil, err
	}

	return &ethpb.ProposerSlashing{
		Header_1: header1,
		Header_2: header2,
	}, nil
}

func generateProposerSlashings(
	bState iface.BeaconState,
	privs []bls.SecretKey,
	numSlashings uint64,
) ([]*ethpb.ProposerSlashing, error) {
	proposerSlashings := make([]*ethpb.ProposerSlashing, numSlashings)
	for i := uint64(0); i < numSlashings; i++ {
		proposerIndex, err := randValIndex(bState)
		if err != nil {
			return nil, err
		}
		slashing, err := GenerateProposerSlashingForValidator(bState, privs[proposerIndex], proposerIndex)
		if err != nil {
			return nil, err
		}
		proposerSlashings[i] = slashing
	}
	return proposerSlashings, nil
}

// GenerateAttesterSlashingForValidator for a specific validator index.
func GenerateAttesterSlashingForValidator(
	bState iface.BeaconState,
	priv bls.SecretKey,
	idx types.ValidatorIndex,
) (*ethpb.AttesterSlashing, error) {
	currentEpoch := helpers.CurrentEpoch(bState)

	att1 := &ethpb.IndexedAttestation{
		Data: &ethpb.AttestationData{
			Slot:            bState.Slot(),
			CommitteeIndex:  0,
			BeaconBlockRoot: make([]byte, 32),
			Target: &ethpb.Checkpoint{
				Epoch: currentEpoch,
				Root:  params.BeaconConfig().ZeroHash[:],
			},
			Source: &ethpb.Checkpoint{
				Epoch: currentEpoch + 1,
				Root:  params.BeaconConfig().ZeroHash[:],
			},
		},
		AttestingIndices: []uint64{uint64(idx)},
	}
	var err error
	att1.Signature, err = helpers.ComputeDomainAndSign(bState, currentEpoch, att1.Data, params.BeaconConfig().DomainBeaconAttester, priv)
	if err != nil {
		return nil, err
	}

	att2 := &ethpb.IndexedAttestation{
		Data: &ethpb.AttestationData{
			Slot:            bState.Slot(),
			CommitteeIndex:  0,
			BeaconBlockRoot: make([]byte, 32),
			Target: &ethpb.Checkpoint{
				Epoch: currentEpoch,
				Root:  params.BeaconConfig().ZeroHash[:],
			},
			Source: &ethpb.Checkpoint{
				Epoch: currentEpoch,
				Root:  params.BeaconConfig().ZeroHash[:],
			},
		},
		AttestingIndices: []uint64{uint64(idx)},
	}
	att2.Signature, err = helpers.ComputeDomainAndSign(bState, currentEpoch, att2.Data, params.BeaconConfig().DomainBeaconAttester, priv)
	if err != nil {
		return nil, err
	}

	return &ethpb.AttesterSlashing{
		Attestation_1: att1,
		Attestation_2: att2,
	}, nil
}

func generateAttesterSlashings(
	bState iface.BeaconState,
	privs []bls.SecretKey,
	numSlashings uint64,
) ([]*ethpb.AttesterSlashing, error) {
	attesterSlashings := make([]*ethpb.AttesterSlashing, numSlashings)
	randGen := rand.NewDeterministicGenerator()
	for i := uint64(0); i < numSlashings; i++ {
		committeeIndex := randGen.Uint64() % params.BeaconConfig().MaxCommitteesPerSlot
		committee, err := helpers.BeaconCommitteeFromState(bState, bState.Slot(), types.CommitteeIndex(committeeIndex))
		if err != nil {
			return nil, err
		}
		randIndex := randGen.Uint64() % uint64(len(committee))
		valIndex := committee[randIndex]
		slashing, err := GenerateAttesterSlashingForValidator(bState, privs[valIndex], valIndex)
		if err != nil {
			return nil, err
		}
		attesterSlashings[i] = slashing
	}
	return attesterSlashings, nil
}

func generateDepositsAndEth1Data(
	bState iface.BeaconState,
	numDeposits uint64,
) (
	[]*ethpb.Deposit,
	*ethpb.Eth1Data,
	error,
) {
	previousDepsLen := bState.Eth1DepositIndex()
	currentDeposits, _, err := DeterministicDepositsAndKeys(previousDepsLen + numDeposits)
	if err != nil {
		return nil, nil, errors.Wrap(err, "could not get deposits")
	}
	eth1Data, err := DeterministicEth1Data(len(currentDeposits))
	if err != nil {
		return nil, nil, errors.Wrap(err, "could not get eth1data")
	}
	return currentDeposits[previousDepsLen:], eth1Data, nil
}

func generateVoluntaryExits(
	bState iface.BeaconState,
	privs []bls.SecretKey,
	numExits uint64,
) ([]*ethpb.SignedVoluntaryExit, error) {
	currentEpoch := helpers.CurrentEpoch(bState)

	voluntaryExits := make([]*ethpb.SignedVoluntaryExit, numExits)
	for i := 0; i < len(voluntaryExits); i++ {
		valIndex, err := randValIndex(bState)
		if err != nil {
			return nil, err
		}
		exit := &ethpb.SignedVoluntaryExit{
			Exit: &ethpb.VoluntaryExit{
				Epoch:          helpers.PrevEpoch(bState),
				ValidatorIndex: valIndex,
			},
		}
		exit.Signature, err = helpers.ComputeDomainAndSign(bState, currentEpoch, exit.Exit, params.BeaconConfig().DomainVoluntaryExit, privs[valIndex])
		if err != nil {
			return nil, err
		}
		voluntaryExits[i] = exit
	}
	return voluntaryExits, nil
}

func randValIndex(bState iface.BeaconState) (types.ValidatorIndex, error) {
	activeCount, err := helpers.ActiveValidatorCount(bState, helpers.CurrentEpoch(bState))
	if err != nil {
		return 0, err
	}
	return types.ValidatorIndex(rand.NewGenerator().Uint64() % activeCount), nil
}

// HydrateSignedBeaconHeader hydrates a signed beacon block header with correct field length sizes
// to comply with fssz marshalling and unmarshalling rules.
func HydrateSignedBeaconHeader(h *ethpb.SignedBeaconBlockHeader) *ethpb.SignedBeaconBlockHeader {
	if h.Signature == nil {
		h.Signature = make([]byte, params.BeaconConfig().BLSSignatureLength)
	}
	h.Header = HydrateBeaconHeader(h.Header)
	return h
}

// HydrateBeaconHeader hydrates a beacon block header with correct field length sizes
// to comply with fssz marshalling and unmarshalling rules.
func HydrateBeaconHeader(h *ethpb.BeaconBlockHeader) *ethpb.BeaconBlockHeader {
	if h == nil {
		h = &ethpb.BeaconBlockHeader{}
	}
	if h.BodyRoot == nil {
		h.BodyRoot = make([]byte, 32)
	}
	if h.StateRoot == nil {
		h.StateRoot = make([]byte, 32)
	}
	if h.ParentRoot == nil {
		h.ParentRoot = make([]byte, 32)
	}
	return h
}

// HydrateSignedBeaconBlock hydrates a signed beacon block with correct field length sizes
// to comply with fssz marshalling and unmarshalling rules.
func HydrateSignedBeaconBlock(b *ethpb.SignedBeaconBlock) *ethpb.SignedBeaconBlock {
	if b.Signature == nil {
		b.Signature = make([]byte, params.BeaconConfig().BLSSignatureLength)
	}
	b.Block = HydrateBeaconBlock(b.Block)
	return b
}

// HydrateBeaconBlock hydrates a beacon block with correct field length sizes
// to comply with fssz marshalling and unmarshalling rules.
func HydrateBeaconBlock(b *ethpb.BeaconBlock) *ethpb.BeaconBlock {
	if b == nil {
		b = &ethpb.BeaconBlock{}
	}
	if b.ParentRoot == nil {
		b.ParentRoot = make([]byte, 32)
	}
	if b.StateRoot == nil {
		b.StateRoot = make([]byte, 32)
	}
	b.Body = HydrateBeaconBlockBody(b.Body)
	return b
}

// HydrateBeaconBlockBody hydrates a beacon block body with correct field length sizes
// to comply with fssz marshalling and unmarshalling rules.
func HydrateBeaconBlockBody(b *ethpb.BeaconBlockBody) *ethpb.BeaconBlockBody {
	if b == nil {
		b = &ethpb.BeaconBlockBody{}
	}
	if b.RandaoReveal == nil {
		b.RandaoReveal = make([]byte, params.BeaconConfig().BLSSignatureLength)
	}
	if b.Graffiti == nil {
		b.Graffiti = make([]byte, 32)
	}
	if b.Eth1Data == nil {
		b.Eth1Data = &ethpb.Eth1Data{
			DepositRoot: make([]byte, 32),
			BlockHash:   make([]byte, 32),
		}
	}
	return b
}

// HydrateV1SignedBeaconBlock hydrates a signed beacon block with correct field length sizes
// to comply with fssz marshalling and unmarshalling rules.
func HydrateV1SignedBeaconBlock(b *v1.SignedBeaconBlock) *v1.SignedBeaconBlock {
	if b.Signature == nil {
		b.Signature = make([]byte, params.BeaconConfig().BLSSignatureLength)
	}
	b.Block = HydrateV1BeaconBlock(b.Block)
	return b
}

// HydrateV1BeaconBlock hydrates a beacon block with correct field length sizes
// to comply with fssz marshalling and unmarshalling rules.
func HydrateV1BeaconBlock(b *v1.BeaconBlock) *v1.BeaconBlock {
	if b == nil {
		b = &v1.BeaconBlock{}
	}
	if b.ParentRoot == nil {
		b.ParentRoot = make([]byte, 32)
	}
	if b.StateRoot == nil {
		b.StateRoot = make([]byte, 32)
	}
	b.Body = HydrateV1BeaconBlockBody(b.Body)
	return b
}

// HydrateV1BeaconBlockBody hydrates a beacon block body with correct field length sizes
// to comply with fssz marshalling and unmarshalling rules.
func HydrateV1BeaconBlockBody(b *v1.BeaconBlockBody) *v1.BeaconBlockBody {
	if b == nil {
		b = &v1.BeaconBlockBody{}
	}
	if b.RandaoReveal == nil {
		b.RandaoReveal = make([]byte, params.BeaconConfig().BLSSignatureLength)
	}
	if b.Graffiti == nil {
		b.Graffiti = make([]byte, 32)
	}
	if b.Eth1Data == nil {
		b.Eth1Data = &v1.Eth1Data{
			DepositRoot: make([]byte, 32),
			BlockHash:   make([]byte, 32),
		}
	}
	return b
}

// getDummyBlock method creates a brand new block with extraData
<<<<<<< HEAD
func NewPandoraBlock(slot types.Slot, proposerIndex uint64) (*gethTypes.Header, *pandora.ExtraData) {
=======
func NewPandoraBlock(slot types.Slot, proposerIndex uint64) (*gethTypes.Header, common.Hash, *pandora.ExtraData) {
>>>>>>> 35990c0a
	epoch := types.Epoch(slot / params.BeaconConfig().SlotsPerEpoch)
	extraData := pandora.ExtraData{
		Slot:          uint64(slot),
		Epoch:         uint64(epoch),
		ProposerIndex: proposerIndex,
	}
<<<<<<< HEAD
	extraDataByte, err := rlp.EncodeToBytes(extraData)
	if err != nil {
		return nil, nil
	}

=======
	extraDataByte, _ := rlp.EncodeToBytes(extraData)
>>>>>>> 35990c0a
	block := gethTypes.NewBlock(&gethTypes.Header{
		ParentHash:  gethTypes.EmptyRootHash,
		UncleHash:   gethTypes.EmptyUncleHash,
		Coinbase:    common.HexToAddress("8888f1f195afa192cfee860698584c030f4c9db1"),
		Root:        common.HexToHash("ef1552a40b7165c3cd773806b9e0c165b75356e0314bf0706f279c729f51e017"),
		TxHash:      gethTypes.EmptyRootHash,
		ReceiptHash: gethTypes.EmptyRootHash,
		Difficulty:  big.NewInt(131072),
		Number:      big.NewInt(314),
		GasLimit:    uint64(3141592),
		GasUsed:     uint64(21000),
		Time:        uint64(1426516743),
		Extra:       extraDataByte,
		MixDigest:   gethTypes.EmptyRootHash,
		Nonce:       gethTypes.BlockNonce{0x01, 0x02, 0x03},
	}, nil, nil, nil, nil)

<<<<<<< HEAD
	return block.Header(), &extraData
}

// NewBeaconBlockWithPandoraSharding
func NewBeaconBlockWithPandoraSharding(panHeader *gethTypes.Header, slot types.Slot) *ethpb.SignedBeaconBlock {
	beaconBlock := NewBeaconBlock()
	beaconBlock.Block.Slot = slot

	panState := new(ethpb.PandoraShard)
	panState.BlockNumber = panHeader.Number.Uint64() - 1
	panState.Hash = gethTypes.EmptyRootHash.Bytes()
	panState.ParentHash = panHeader.ParentHash.Bytes()
	panState.StateRoot = panHeader.Root.Bytes()
	panState.TxHash = panHeader.TxHash.Bytes()
	panState.ReceiptHash = panHeader.ReceiptHash.Bytes()
	panState.Signature = make([]byte, params.BeaconConfig().BLSSignatureLength)

	pandoraShards := make([]*ethpb.PandoraShard, 1)
	pandoraShards[0] = panState

	beaconBlock.Block.Body.PandoraShard = pandoraShards
	return beaconBlock
=======
	return block.Header(), block.Hash(), &extraData
>>>>>>> 35990c0a
}<|MERGE_RESOLUTION|>--- conflicted
+++ resolved
@@ -3,12 +3,6 @@
 import (
 	"context"
 	"fmt"
-	"github.com/ethereum/go-ethereum/common"
-	"github.com/ethereum/go-ethereum/rlp"
-	"github.com/prysmaticlabs/prysm/validator/pandora"
-	"math/big"
-
-	gethTypes "github.com/ethereum/go-ethereum/core/types"
 	"github.com/pkg/errors"
 	types "github.com/prysmaticlabs/eth2-types"
 	"github.com/prysmaticlabs/prysm/beacon-chain/core/helpers"
@@ -512,67 +506,67 @@
 }
 
 // getDummyBlock method creates a brand new block with extraData
-<<<<<<< HEAD
-func NewPandoraBlock(slot types.Slot, proposerIndex uint64) (*gethTypes.Header, *pandora.ExtraData) {
-=======
-func NewPandoraBlock(slot types.Slot, proposerIndex uint64) (*gethTypes.Header, common.Hash, *pandora.ExtraData) {
->>>>>>> 35990c0a
-	epoch := types.Epoch(slot / params.BeaconConfig().SlotsPerEpoch)
-	extraData := pandora.ExtraData{
-		Slot:          uint64(slot),
-		Epoch:         uint64(epoch),
-		ProposerIndex: proposerIndex,
-	}
-<<<<<<< HEAD
-	extraDataByte, err := rlp.EncodeToBytes(extraData)
-	if err != nil {
-		return nil, nil
-	}
-
-=======
-	extraDataByte, _ := rlp.EncodeToBytes(extraData)
->>>>>>> 35990c0a
-	block := gethTypes.NewBlock(&gethTypes.Header{
-		ParentHash:  gethTypes.EmptyRootHash,
-		UncleHash:   gethTypes.EmptyUncleHash,
-		Coinbase:    common.HexToAddress("8888f1f195afa192cfee860698584c030f4c9db1"),
-		Root:        common.HexToHash("ef1552a40b7165c3cd773806b9e0c165b75356e0314bf0706f279c729f51e017"),
-		TxHash:      gethTypes.EmptyRootHash,
-		ReceiptHash: gethTypes.EmptyRootHash,
-		Difficulty:  big.NewInt(131072),
-		Number:      big.NewInt(314),
-		GasLimit:    uint64(3141592),
-		GasUsed:     uint64(21000),
-		Time:        uint64(1426516743),
-		Extra:       extraDataByte,
-		MixDigest:   gethTypes.EmptyRootHash,
-		Nonce:       gethTypes.BlockNonce{0x01, 0x02, 0x03},
-	}, nil, nil, nil, nil)
-
-<<<<<<< HEAD
-	return block.Header(), &extraData
-}
-
-// NewBeaconBlockWithPandoraSharding
-func NewBeaconBlockWithPandoraSharding(panHeader *gethTypes.Header, slot types.Slot) *ethpb.SignedBeaconBlock {
-	beaconBlock := NewBeaconBlock()
-	beaconBlock.Block.Slot = slot
-
-	panState := new(ethpb.PandoraShard)
-	panState.BlockNumber = panHeader.Number.Uint64() - 1
-	panState.Hash = gethTypes.EmptyRootHash.Bytes()
-	panState.ParentHash = panHeader.ParentHash.Bytes()
-	panState.StateRoot = panHeader.Root.Bytes()
-	panState.TxHash = panHeader.TxHash.Bytes()
-	panState.ReceiptHash = panHeader.ReceiptHash.Bytes()
-	panState.Signature = make([]byte, params.BeaconConfig().BLSSignatureLength)
-
-	pandoraShards := make([]*ethpb.PandoraShard, 1)
-	pandoraShards[0] = panState
-
-	beaconBlock.Block.Body.PandoraShard = pandoraShards
-	return beaconBlock
-=======
-	return block.Header(), block.Hash(), &extraData
->>>>>>> 35990c0a
-}+//<<<<<<< HEAD
+//func NewPandoraBlock(slot types.Slot, proposerIndex uint64) (*gethTypes.Header, *pandora.ExtraData) {
+//=======
+//func NewPandoraBlock(slot types.Slot, proposerIndex uint64) (*gethTypes.Header, common.Hash, *pandora.ExtraData) {
+//>>>>>>> develop
+//	epoch := types.Epoch(slot / params.BeaconConfig().SlotsPerEpoch)
+//	extraData := pandora.ExtraData{
+//		Slot:          uint64(slot),
+//		Epoch:         uint64(epoch),
+//		ProposerIndex: proposerIndex,
+//	}
+//<<<<<<< HEAD
+//	extraDataByte, err := rlp.EncodeToBytes(extraData)
+//	if err != nil {
+//		return nil, nil
+//	}
+//
+//=======
+//	extraDataByte, _ := rlp.EncodeToBytes(extraData)
+//>>>>>>> develop
+//	block := gethTypes.NewBlock(&gethTypes.Header{
+//		ParentHash:  gethTypes.EmptyRootHash,
+//		UncleHash:   gethTypes.EmptyUncleHash,
+//		Coinbase:    common.HexToAddress("8888f1f195afa192cfee860698584c030f4c9db1"),
+//		Root:        common.HexToHash("ef1552a40b7165c3cd773806b9e0c165b75356e0314bf0706f279c729f51e017"),
+//		TxHash:      gethTypes.EmptyRootHash,
+//		ReceiptHash: gethTypes.EmptyRootHash,
+//		Difficulty:  big.NewInt(131072),
+//		Number:      big.NewInt(314),
+//		GasLimit:    uint64(3141592),
+//		GasUsed:     uint64(21000),
+//		Time:        uint64(1426516743),
+//		Extra:       extraDataByte,
+//		MixDigest:   gethTypes.EmptyRootHash,
+//		Nonce:       gethTypes.BlockNonce{0x01, 0x02, 0x03},
+//	}, nil, nil, nil, nil)
+//
+//<<<<<<< HEAD
+//	return block.Header(), &extraData
+//}
+//
+//// NewBeaconBlockWithPandoraSharding
+//func NewBeaconBlockWithPandoraSharding(panHeader *gethTypes.Header, slot types.Slot) *ethpb.SignedBeaconBlock {
+//	beaconBlock := NewBeaconBlock()
+//	beaconBlock.Block.Slot = slot
+//
+//	panState := new(ethpb.PandoraShard)
+//	panState.BlockNumber = panHeader.Number.Uint64() - 1
+//	panState.Hash = gethTypes.EmptyRootHash.Bytes()
+//	panState.ParentHash = panHeader.ParentHash.Bytes()
+//	panState.StateRoot = panHeader.Root.Bytes()
+//	panState.TxHash = panHeader.TxHash.Bytes()
+//	panState.ReceiptHash = panHeader.ReceiptHash.Bytes()
+//	panState.Signature = make([]byte, params.BeaconConfig().BLSSignatureLength)
+//
+//	pandoraShards := make([]*ethpb.PandoraShard, 1)
+//	pandoraShards[0] = panState
+//
+//	beaconBlock.Block.Body.PandoraShard = pandoraShards
+//	return beaconBlock
+//=======
+//	return block.Header(), block.Hash(), &extraData
+//>>>>>>> develop
+//}