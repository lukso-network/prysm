load("@prysm//tools/go:def.bzl", "go_repository", "maybe")  # gazelle:keep
load("@bazel_tools//tools/build_defs/repo:http.bzl", "http_archive")  # gazelle:keep
load("@bazel_tools//tools/build_defs/repo:git.bzl", "git_repository")

# Prysm's third party / external dependencies.
#
##################################################################
#
#                    ██████████████████
#                  ██                  ██
#                ██  ██████████████████  ██
#              ██  ██████████████████████  ██
#            ██  ██████████████████████████  ██
#          ██  ██████████████████████████████  ██
#        ██  ██████████████████████████████████  ██
#      ██  ██████████████████████████████████████  ██
#      ██  ██████    ██      ████  ████    ██████  ██
#      ██  ████  ████████  ████  ██  ██  ██  ████  ██
#      ██  ████  ████████  ████  ██  ██  ██  ████  ██
#      ██  ██████  ██████  ████  ██  ██    ██████  ██
#      ██  ████████  ████  ████  ██  ██  ████████  ██
#      ██  ████████  ████  ████  ██  ██  ████████  ██
#      ██  ████    ██████  ██████  ████  ████████  ██
#      ██  ██████████████████████████████████████  ██
#        ██  ██████████████████████████████████  ██
#          ██  ██████████████████████████████  ██
#            ██  ██████████████████████████  ██
#              ██  ██████████████████████  ██
#                ██  ██████████████████  ██
#                  ██                  ██
#                    ██████████████████
#
##################################################################
#           Make sure you have read DEPENDENCIES.md!
##################################################################
def prysm_deps():
    go_repository(
        name = "co_honnef_go_tools",
        importpath = "honnef.co/go/tools",
        sum = "h1:qTakTkI6ni6LFD5sBwwsdSO+AQqbSIxOauHTTQKZ/7o=",
        version = "v0.1.3",
    )
    go_repository(
        name = "com_github_aead_siphash",
        importpath = "github.com/aead/siphash",
        sum = "h1:FwHfE/T45KPKYuuSAKyyvE+oPWcaQ+CUmFW0bPlM+kg=",
        version = "v1.0.1",
    )
    go_repository(
        name = "com_github_afex_hystrix_go",
        importpath = "github.com/afex/hystrix-go",
        sum = "h1:rFw4nCn9iMW+Vajsk51NtYIcwSTkXr+JGrMd36kTDJw=",
        version = "v0.0.0-20180502004556-fa1af6a1f4f5",
    )

    go_repository(
        name = "com_github_ajstarks_svgo",
        importpath = "github.com/ajstarks/svgo",
        sum = "h1:wVe6/Ea46ZMeNkQjjBW6xcqyQA/j5e0D6GytH95g0gQ=",
        version = "v0.0.0-20180226025133-644b8db467af",
    )

    go_repository(
        name = "com_github_alecthomas_template",
        importpath = "github.com/alecthomas/template",
        sum = "h1:JYp7IbQjafoB+tBA3gMyHYHrpOtNuDiK/uB5uXxq5wM=",
        version = "v0.0.0-20190718012654-fb15b899a751",
    )
    go_repository(
        name = "com_github_alecthomas_units",
        importpath = "github.com/alecthomas/units",
        sum = "h1:UQZhZ2O0vMHr2cI+DC1Mbh0TJxzA3RcLoMsFw+aXw7E=",
        version = "v0.0.0-20190924025748-f65c72e2690d",
    )
    go_repository(
        name = "com_github_allegro_bigcache",
        importpath = "github.com/allegro/bigcache",
        sum = "h1:hg1sY1raCwic3Vnsvje6TT7/pnZba83LeFck5NrFKSc=",
        version = "v1.2.1",
    )
    go_repository(
        name = "com_github_andreasbriese_bbloom",
        importpath = "github.com/AndreasBriese/bbloom",
        sum = "h1:HD8gA2tkByhMAwYaFAX9w2l7vxvBQ5NMoxDrkhqhtn4=",
        version = "v0.0.0-20190306092124-e2d15f34fcf9",
    )

    go_repository(
        name = "com_github_andreyvit_diff",
        importpath = "github.com/andreyvit/diff",
        sum = "h1:bvNMNQO63//z+xNgfBlViaCIJKLlCJ6/fmUseuG0wVQ=",
        version = "v0.0.0-20170406064948-c7f18ee00883",
    )

    go_repository(
        name = "com_github_antihax_optional",
        importpath = "github.com/antihax/optional",
        sum = "h1:xK2lYat7ZLaVVcIuj82J8kIro4V6kDe0AUDFboUCwcg=",
        version = "v1.0.0",
    )

    go_repository(
        name = "com_github_apache_arrow_go_arrow",
        importpath = "github.com/apache/arrow/go/arrow",
        sum = "h1:nxAtV4VajJDhKysp2kdcJZsq8Ss1xSA0vZTkVHHJd0E=",
        version = "v0.0.0-20191024131854-af6fa24be0db",
    )
    go_repository(
        name = "com_github_apache_thrift",
        importpath = "github.com/apache/thrift",
        sum = "h1:5hryIiq9gtn+MiLVn0wP37kb/uTeRZgN08WoCsAhIhI=",
        version = "v0.13.0",
    )

    go_repository(
        name = "com_github_aristanetworks_fsnotify",
        importpath = "github.com/aristanetworks/fsnotify",
        sum = "h1:it2ydpY6k0aXB7qjb4vGhOYOL6YDC/sr8vhqwokFQwQ=",
        version = "v1.4.2",
    )
    go_repository(
        name = "com_github_aristanetworks_glog",
        importpath = "github.com/aristanetworks/glog",
        sum = "h1:Bmjk+DjIi3tTAU0wxGaFbfjGUqlxxSXARq9A96Kgoos=",
        version = "v0.0.0-20191112221043-67e8567f59f3",
    )

    go_repository(
        name = "com_github_aristanetworks_goarista",
        importpath = "github.com/aristanetworks/goarista",
        sum = "h1:cgk6xsRVshE29qzHDCQ+tqmu7ny8GnjPQhAw/RTk/Co=",
        version = "v0.0.0-20200521140103-6c3304613b30",
    )
    go_repository(
        name = "com_github_aristanetworks_splunk_hec_go",
        importpath = "github.com/aristanetworks/splunk-hec-go",
        sum = "h1:O7zlcm4ve7JvqTyEK3vSBh1LngLezraqcxv8Ya6tQFY=",
        version = "v0.3.3",
    )
    go_repository(
        name = "com_github_armon_circbuf",
        importpath = "github.com/armon/circbuf",
        sum = "h1:QEF07wC0T1rKkctt1RINW/+RMTVmiwxETico2l3gxJA=",
        version = "v0.0.0-20150827004946-bbbad097214e",
    )

    go_repository(
        name = "com_github_armon_consul_api",
        importpath = "github.com/armon/consul-api",
        sum = "h1:G1bPvciwNyF7IUmKXNt9Ak3m6u9DE1rF+RmtIkBpVdA=",
        version = "v0.0.0-20180202201655-eb2c6b5be1b6",
    )
    go_repository(
        name = "com_github_armon_go_metrics",
        importpath = "github.com/armon/go-metrics",
        sum = "h1:8GUt8eRujhVEGZFFEjBj46YV4rDjvGrNxb0KMWYkL2I=",
        version = "v0.0.0-20180917152333-f0300d1749da",
    )
    go_repository(
        name = "com_github_armon_go_radix",
        importpath = "github.com/armon/go-radix",
        sum = "h1:BUAU3CGlLvorLI26FmByPp2eC2qla6E1Tw+scpcg/to=",
        version = "v0.0.0-20180808171621-7fddfc383310",
    )
    go_repository(
        name = "com_github_aryann_difflib",
        importpath = "github.com/aryann/difflib",
        sum = "h1:pv34s756C4pEXnjgPfGYgdhg/ZdajGhyOvzx8k+23nw=",
        version = "v0.0.0-20170710044230-e206f873d14a",
    )

    go_repository(
        name = "com_github_aws_aws_lambda_go",
        importpath = "github.com/aws/aws-lambda-go",
        sum = "h1:SuCy7H3NLyp+1Mrfp+m80jcbi9KYWAs9/BXwppwRDzY=",
        version = "v1.13.3",
    )

    go_repository(
        name = "com_github_aws_aws_sdk_go",
        importpath = "github.com/aws/aws-sdk-go",
        sum = "h1:0xphMHGMLBrPMfxR2AmVjZKcMEESEgWF8Kru94BNByk=",
        version = "v1.27.0",
    )
    go_repository(
        name = "com_github_aws_aws_sdk_go_v2",
        importpath = "github.com/aws/aws-sdk-go-v2",
        sum = "h1:BS+UYpbsElC82gB+2E2jiCBg36i8HlubTB/dO/moQ9c=",
        version = "v1.2.0",
    )

    go_repository(
        name = "com_github_aws_aws_sdk_go_v2_config",
        importpath = "github.com/aws/aws-sdk-go-v2/config",
        sum = "h1:ZAoq32boMzcaTW9bcUacBswAmHTbvlvDJICgHFZuECo=",
        version = "v1.1.1",
    )
    go_repository(
        name = "com_github_aws_aws_sdk_go_v2_credentials",
        importpath = "github.com/aws/aws-sdk-go-v2/credentials",
        sum = "h1:NbvWIM1Mx6sNPTxowHgS2ewXCRp+NGTzUYb/96FZJbY=",
        version = "v1.1.1",
    )
    go_repository(
        name = "com_github_aws_aws_sdk_go_v2_feature_ec2_imds",
        importpath = "github.com/aws/aws-sdk-go-v2/feature/ec2/imds",
        sum = "h1:EtEU7WRaWliitZh2nmuxEXrN0Cb8EgPUFGIoTMeqbzI=",
        version = "v1.0.2",
    )
    go_repository(
        name = "com_github_aws_aws_sdk_go_v2_service_internal_presigned_url",
        importpath = "github.com/aws/aws-sdk-go-v2/service/internal/presigned-url",
        sum = "h1:4AH9fFjUlVktQMznF+YN33aWNXaR4VgDXyP28qokJC0=",
        version = "v1.0.2",
    )
    go_repository(
        name = "com_github_aws_aws_sdk_go_v2_service_route53",
        importpath = "github.com/aws/aws-sdk-go-v2/service/route53",
        sum = "h1:cKr6St+CtC3/dl/rEBJvlk7A/IN5D5F02GNkGzfbtVU=",
        version = "v1.1.1",
    )
    go_repository(
        name = "com_github_aws_aws_sdk_go_v2_service_sso",
        importpath = "github.com/aws/aws-sdk-go-v2/service/sso",
        sum = "h1:37QubsarExl5ZuCBlnRP+7l1tNwZPBSTqpTBrPH98RU=",
        version = "v1.1.1",
    )
    go_repository(
        name = "com_github_aws_aws_sdk_go_v2_service_sts",
        importpath = "github.com/aws/aws-sdk-go-v2/service/sts",
        sum = "h1:TJoIfnIFubCX0ACVeJ0w46HEH5MwjwYN4iFhuYIhfIY=",
        version = "v1.1.1",
    )
    go_repository(
        name = "com_github_aws_smithy_go",
        importpath = "github.com/aws/smithy-go",
        sum = "h1:D6CSsM3gdxaGaqXnPgOBCeL6Mophqzu7KJOu7zW78sU=",
        version = "v1.1.0",
    )
    go_repository(
        name = "com_github_azure_azure_pipeline_go",
        importpath = "github.com/Azure/azure-pipeline-go",
        sum = "h1:6oiIS9yaG6XCCzhgAgKFfIWyo4LLCiDhZot6ltoThhY=",
        version = "v0.2.2",
    )
    go_repository(
        name = "com_github_azure_azure_storage_blob_go",
        importpath = "github.com/Azure/azure-storage-blob-go",
        sum = "h1:MuueVOYkufCxJw5YZzF842DY2MBsp+hLuh2apKY0mck=",
        version = "v0.7.0",
    )
    go_repository(
        name = "com_github_azure_go_autorest_autorest",
        importpath = "github.com/Azure/go-autorest/autorest",
        sum = "h1:MRvx8gncNaXJqOoLmhNjUAKh33JJF8LyxPhomEtOsjs=",
        version = "v0.9.0",
    )
    go_repository(
        name = "com_github_azure_go_autorest_autorest_adal",
        importpath = "github.com/Azure/go-autorest/autorest/adal",
        sum = "h1:CxTzQrySOxDnKpLjFJeZAS5Qrv/qFPkgLjx5bOAi//I=",
        version = "v0.8.0",
    )
    go_repository(
        name = "com_github_azure_go_autorest_autorest_date",
        importpath = "github.com/Azure/go-autorest/autorest/date",
        sum = "h1:yW+Zlqf26583pE43KhfnhFcdmSWlm5Ew6bxipnr/tbM=",
        version = "v0.2.0",
    )
    go_repository(
        name = "com_github_azure_go_autorest_autorest_mocks",
        importpath = "github.com/Azure/go-autorest/autorest/mocks",
        sum = "h1:qJumjCaCudz+OcqE9/XtEPfvtOjOmKaui4EOpFI6zZc=",
        version = "v0.3.0",
    )
    go_repository(
        name = "com_github_azure_go_autorest_logger",
        importpath = "github.com/Azure/go-autorest/logger",
        sum = "h1:ruG4BSDXONFRrZZJ2GUXDiUyVpayPmb1GnWeHDdaNKY=",
        version = "v0.1.0",
    )
    go_repository(
        name = "com_github_azure_go_autorest_tracing",
        importpath = "github.com/Azure/go-autorest/tracing",
        sum = "h1:TRn4WjSnkcSy5AEG3pnbtFSwNtwzjr4VYyQflFE619k=",
        version = "v0.5.0",
    )
    go_repository(
        name = "com_github_bazelbuild_rules_go",
        importpath = "github.com/bazelbuild/rules_go",
        sum = "h1:Wxu7JjqnF78cKZbsBsARLSXx/jlGaSLCnUV3mTlyHvM=",
        version = "v0.23.2",
    )
    go_repository(
        name = "com_github_benbjohnson_clock",
        importpath = "github.com/benbjohnson/clock",
        sum = "h1:vkLuvpK4fmtSCuo60+yC63p7y0BmQ8gm5ZXGuBCJyXg=",
        version = "v1.0.3",
    )

    go_repository(
        name = "com_github_beorn7_perks",
        importpath = "github.com/beorn7/perks",
        sum = "h1:VlbKKnNfV8bJzeqoa4cOKqO6bYr3WgKZxO8Z16+hsOM=",
        version = "v1.0.1",
    )
    go_repository(
        name = "com_github_bgentry_go_netrc",
        importpath = "github.com/bgentry/go-netrc",
        sum = "h1:xDfNPAt8lFiC1UJrqV3uuy861HCTo708pDMbjHHdCas=",
        version = "v0.0.0-20140422174119-9fd32a8b3d3d",
    )

    go_repository(
        name = "com_github_bgentry_speakeasy",
        importpath = "github.com/bgentry/speakeasy",
        sum = "h1:ByYyxL9InA1OWqxJqqp2A5pYHUrCiAL6K3J+LKSsQkY=",
        version = "v0.1.0",
    )

    go_repository(
        name = "com_github_bketelsen_crypt",
        importpath = "github.com/bketelsen/crypt",
        sum = "h1:+0HFd5KSZ/mm3JmhmrDukiId5iR6w4+BdFtfSy4yWIc=",
        version = "v0.0.3-0.20200106085610-5cbc8cc4026c",
    )
    go_repository(
        name = "com_github_bmizerany_pat",
        importpath = "github.com/bmizerany/pat",
        sum = "h1:y4B3+GPxKlrigF1ha5FFErxK+sr6sWxQovRMzwMhejo=",
        version = "v0.0.0-20170815010413-6226ea591a40",
    )
    go_repository(
        name = "com_github_boltdb_bolt",
        importpath = "github.com/boltdb/bolt",
        sum = "h1:JQmyP4ZBrce+ZQu0dY660FMfatumYDLun9hBCUVIkF4=",
        version = "v1.3.1",
    )

    go_repository(
        name = "com_github_bradfitz_gomemcache",
        importpath = "github.com/bradfitz/gomemcache",
        sum = "h1:7IjN4QP3c38xhg6wz8R3YjoU+6S9e7xBc0DAVLLIpHE=",
        version = "v0.0.0-20170208213004-1952afaa557d",
    )

    go_repository(
        name = "com_github_btcsuite_btcd",
        importpath = "github.com/btcsuite/btcd",
        sum = "h1:At9hIZdJW0s9E/fAz28nrz6AmcNlSVucCH796ZteX1M=",
        version = "v0.21.0-beta",
    )
    go_repository(
        name = "com_github_btcsuite_btclog",
        importpath = "github.com/btcsuite/btclog",
        sum = "h1:bAs4lUbRJpnnkd9VhRV3jjAVU7DJVjMaK+IsvSeZvFo=",
        version = "v0.0.0-20170628155309-84c8d2346e9f",
    )
    go_repository(
        name = "com_github_btcsuite_btcutil",
        importpath = "github.com/btcsuite/btcutil",
        sum = "h1:9iZ1Terx9fMIOtq1VrwdqfsATL9MC2l8ZrUY6YZ2uts=",
        version = "v1.0.2",
    )
    go_repository(
        name = "com_github_btcsuite_go_socks",
        importpath = "github.com/btcsuite/go-socks",
        sum = "h1:R/opQEbFEy9JGkIguV40SvRY1uliPX8ifOvi6ICsFCw=",
        version = "v0.0.0-20170105172521-4720035b7bfd",
    )
    go_repository(
        name = "com_github_btcsuite_goleveldb",
        importpath = "github.com/btcsuite/goleveldb",
        sum = "h1:Tvd0BfvqX9o823q1j2UZ/epQo09eJh6dTcRp79ilIN4=",
        version = "v1.0.0",
    )
    go_repository(
        name = "com_github_btcsuite_snappy_go",
        importpath = "github.com/btcsuite/snappy-go",
        sum = "h1:ZxaA6lo2EpxGddsA8JwWOcxlzRybb444sgmeJQMJGQE=",
        version = "v1.0.0",
    )

    go_repository(
        name = "com_github_btcsuite_websocket",
        importpath = "github.com/btcsuite/websocket",
        sum = "h1:R8vQdOQdZ9Y3SkEwmHoWBmX1DNXhXZqlTpq6s4tyJGc=",
        version = "v0.0.0-20150119174127-31079b680792",
    )
    go_repository(
        name = "com_github_btcsuite_winsvc",
        importpath = "github.com/btcsuite/winsvc",
        sum = "h1:J9B4L7e3oqhXOcm+2IuNApwzQec85lE+QaikUcCs+dk=",
        version = "v1.0.0",
    )
    go_repository(
        name = "com_github_bufbuild_buf",
        importpath = "github.com/bufbuild/buf",
        sum = "h1:11zJVA0D4uJVGOC9h+oOVHrKKoBgMYIqJJ0d1Xt6oeQ=",
        version = "v0.37.0",
    )

    go_repository(
        name = "com_github_burntsushi_toml",
        importpath = "github.com/BurntSushi/toml",
        sum = "h1:WXkYYl6Yr3qBf1K79EBnL4mak0OimBfB0XUf9Vl28OQ=",
        version = "v0.3.1",
    )
    go_repository(
        name = "com_github_burntsushi_xgb",
        importpath = "github.com/BurntSushi/xgb",
        sum = "h1:1BDTz0u9nC3//pOCMdNH+CiXJVYJh5UQNCOBG7jbELc=",
        version = "v0.0.0-20160522181843-27f122750802",
    )

    go_repository(
        name = "com_github_c_bata_go_prompt",
        importpath = "github.com/c-bata/go-prompt",
        sum = "h1:uyKRz6Z6DUyj49QVijyM339UJV9yhbr70gESwbNU3e0=",
        version = "v0.2.2",
    )
    go_repository(
        name = "com_github_casbin_casbin_v2",
        importpath = "github.com/casbin/casbin/v2",
        sum = "h1:bTwon/ECRx9dwBy2ewRVr5OiqjeXSGiTUY74sDPQi/g=",
        version = "v2.1.2",
    )
    go_repository(
        name = "com_github_cenkalti_backoff",
        importpath = "github.com/cenkalti/backoff",
        sum = "h1:tNowT99t7UNflLxfYYSlKYsBpXdEet03Pg2g16Swow4=",
        version = "v2.2.1+incompatible",
    )

    go_repository(
        name = "com_github_census_instrumentation_opencensus_proto",
        importpath = "github.com/census-instrumentation/opencensus-proto",
        sum = "h1:glEXhBS5PSLLv4IXzLA5yPRVX4bilULVyxxbrfOtDAk=",
        version = "v0.2.1",
    )
    go_repository(
        name = "com_github_cespare_cp",
        importpath = "github.com/cespare/cp",
        sum = "h1:nCb6ZLdB7NRaqsm91JtQTAme2SKJzXVsdPIPkyJr1MU=",
        version = "v1.1.1",
    )

    go_repository(
        name = "com_github_cespare_xxhash",
        importpath = "github.com/cespare/xxhash",
        sum = "h1:a6HrQnmkObjyL+Gs60czilIUGqrzKutQD6XZog3p+ko=",
        version = "v1.1.0",
    )
    go_repository(
        name = "com_github_cespare_xxhash_v2",
        importpath = "github.com/cespare/xxhash/v2",
        sum = "h1:6MnRN8NT7+YBpUIWxHtefFZOKTAPgGjpQSxqLNn0+qY=",
        version = "v2.1.1",
    )

    go_repository(
        name = "com_github_chzyer_logex",
        importpath = "github.com/chzyer/logex",
        sum = "h1:Swpa1K6QvQznwJRcfTfQJmTE72DqScAa40E+fbHEXEE=",
        version = "v1.1.10",
    )
    go_repository(
        name = "com_github_chzyer_readline",
        importpath = "github.com/chzyer/readline",
        sum = "h1:fY5BOSpyZCqRo5OhCuC+XN+r/bBCmeuuJtjz+bCNIf8=",
        version = "v0.0.0-20180603132655-2972be24d48e",
    )
    go_repository(
        name = "com_github_chzyer_test",
        importpath = "github.com/chzyer/test",
        sum = "h1:q763qf9huN11kDQavWsoZXJNW3xEE4JJyHa5Q25/sd8=",
        version = "v0.0.0-20180213035817-a1ea475d72b1",
    )
    go_repository(
        name = "com_github_clbanning_x2j",
        importpath = "github.com/clbanning/x2j",
        sum = "h1:EdRZT3IeKQmfCSrgo8SZ8V3MEnskuJP0wCYNpe+aiXo=",
        version = "v0.0.0-20191024224557-825249438eec",
    )

    go_repository(
        name = "com_github_client9_misspell",
        importpath = "github.com/client9/misspell",
        sum = "h1:ta993UF76GwbvJcIo3Y68y/M3WxlpEHPWIGDkJYwzJI=",
        version = "v0.3.4",
    )

    go_repository(
        name = "com_github_cloudflare_cloudflare_go",
        importpath = "github.com/cloudflare/cloudflare-go",
        sum = "h1:gFqGlGl/5f9UGXAaKapCGUfaTCgRKKnzu2VvzMZlOFA=",
        version = "v0.14.0",
    )
    go_repository(
        name = "com_github_cncf_udpa_go",
        importpath = "github.com/cncf/udpa/go",
        sum = "h1:cqQfy1jclcSy/FwLjemeg3SR1yaINm74aQyupQ0Bl8M=",
        version = "v0.0.0-20201120205902-5459f2c99403",
    )
    go_repository(
        name = "com_github_cockroachdb_datadriven",
        importpath = "github.com/cockroachdb/datadriven",
        sum = "h1:OaNxuTZr7kxeODyLWsRMC+OD03aFUH+mW6r2d+MWa5Y=",
        version = "v0.0.0-20190809214429-80d97fb3cbaa",
    )
    go_repository(
        name = "com_github_codahale_hdrhistogram",
        importpath = "github.com/codahale/hdrhistogram",
        sum = "h1:qMd81Ts1T2OTKmB4acZcyKaMtRnY5Y44NuXGX2GFJ1w=",
        version = "v0.0.0-20161010025455-3a0bb77429bd",
    )

    go_repository(
        name = "com_github_confluentinc_confluent_kafka_go",
        importpath = "github.com/confluentinc/confluent-kafka-go",
        patch_args = ["-p1"],
        patches = ["@prysm//third_party:in_gopkg_confluentinc_confluent_kafka_go_v1.patch"],
        sum = "h1:13EK9RTujF7lVkvHQ5Hbu6bM+Yfrq8L0MkJNnjHSd4Q=",
        version = "v1.4.2",
    )

    go_repository(
        name = "com_github_consensys_bavard",
        importpath = "github.com/consensys/bavard",
        sum = "h1:+R8G1+Ftumd0DaveLgMIjrFPcAS4G8MsVXWXiyZL5BY=",
        version = "v0.1.8-0.20210406032232-f3452dc9b572",
    )
    go_repository(
        name = "com_github_consensys_gnark_crypto",
        importpath = "github.com/consensys/gnark-crypto",
        sum = "h1:C43yEtQ6NIf4ftFXD/V55gnGFgPbMQobd//YlnLjUJ8=",
        version = "v0.4.1-0.20210426202927-39ac3d4b3f1f",
    )

    go_repository(
        name = "com_github_consensys_goff",
        importpath = "github.com/consensys/goff",
        sum = "h1:eatQPk1I/aVec+F5qs47id17bWZsQFIjxu7C9MsrIHY=",
        version = "v0.3.10",
    )
    go_repository(
        name = "com_github_consensys_gurvy",
        importpath = "github.com/consensys/gurvy",
        sum = "h1:H2hvjvT2OFMgdMn5ZbhXqHt+F8DJ2clZW7Vmc0kFFxc=",
        version = "v0.3.8",
    )
    go_repository(
        name = "com_github_coreos_bbolt",
        importpath = "github.com/coreos/bbolt",
        sum = "h1:wZwiHHUieZCquLkDL0B8UhzreNWsPHooDAG3q34zk0s=",
        version = "v1.3.2",
    )
    go_repository(
        name = "com_github_coreos_etcd",
        importpath = "github.com/coreos/etcd",
        sum = "h1:8F3hqu9fGYLBifCmRCJsicFqDx/D68Rt3q1JMazcgBQ=",
        version = "v3.3.13+incompatible",
    )
    go_repository(
        name = "com_github_coreos_go_etcd",
        importpath = "github.com/coreos/go-etcd",
        sum = "h1:bXhRBIXoTm9BYHS3gE0TtQuyNZyeEMux2sDi4oo5YOo=",
        version = "v2.0.0+incompatible",
    )

    go_repository(
        name = "com_github_coreos_go_semver",
        importpath = "github.com/coreos/go-semver",
        sum = "h1:wkHLiw0WNATZnSG7epLsujiMCgPAc9xhjJ4tgnAxmfM=",
        version = "v0.3.0",
    )
    go_repository(
        name = "com_github_coreos_go_systemd",
        importpath = "github.com/coreos/go-systemd",
        sum = "h1:iW4rZ826su+pqaw19uhpSCzhj44qo35pNgKFGqzDKkU=",
        version = "v0.0.0-20191104093116-d3cd4ed1dbcf",
    )
    go_repository(
        name = "com_github_coreos_pkg",
        importpath = "github.com/coreos/pkg",
        sum = "h1:lBNOc5arjvs8E5mO2tbpBpLoyyu8B6e44T7hJy6potg=",
        version = "v0.0.0-20180928190104-399ea9e2e55f",
    )

    go_repository(
        name = "com_github_cpuguy83_go_md2man",
        importpath = "github.com/cpuguy83/go-md2man",
        sum = "h1:BSKMNlYxDvnunlTymqtgONjNnaRV1sTpcovwwjF22jk=",
        version = "v1.0.10",
    )

    go_repository(
        name = "com_github_cpuguy83_go_md2man_v2",
        importpath = "github.com/cpuguy83/go-md2man/v2",
        sum = "h1:EoUDS0afbrsXAZ9YQ9jdu/mZ2sXgT1/2yyNng4PGlyM=",
        version = "v2.0.0",
    )

    go_repository(
        name = "com_github_creack_pty",
        importpath = "github.com/creack/pty",
        sum = "h1:6pwm8kMQKCmgUg0ZHTm5+/YvRK0s3THD/28+T6/kk4A=",
        version = "v1.1.7",
    )
    go_repository(
        name = "com_github_d4l3k_messagediff",
        importpath = "github.com/d4l3k/messagediff",
        sum = "h1:ZcAIMYsUg0EAp9X+tt8/enBE/Q8Yd5kzPynLyKptt9U=",
        version = "v1.2.1",
    )

    go_repository(
        name = "com_github_data_dog_go_sqlmock",
        importpath = "github.com/DATA-DOG/go-sqlmock",
        sum = "h1:CWUqKXe0s8A2z6qCgkP4Kru7wC11YoAnoupUKFDnH08=",
        version = "v1.3.3",
    )
    go_repository(
        name = "com_github_dave_jennifer",
        importpath = "github.com/dave/jennifer",
        sum = "h1:S15ZkFMRoJ36mGAQgWL1tnr0NQJh9rZ8qatseX/VbBc=",
        version = "v1.2.0",
    )
    go_repository(
        name = "com_github_davecgh_go_spew",
        importpath = "github.com/davecgh/go-spew",
        sum = "h1:vj9j/u1bqnvCEfJOwUhtlOARqs3+rkHYY13jYWTU97c=",
        version = "v1.1.1",
    )
    go_repository(
        name = "com_github_davidlazar_go_crypto",
        importpath = "github.com/davidlazar/go-crypto",
        sum = "h1:pFUpOrbxDR6AkioZ1ySsx5yxlDQZ8stG2b88gTPxgJU=",
        version = "v0.0.0-20200604182044-b73af7476f6c",
    )

    go_repository(
        name = "com_github_deckarep_golang_set",
        importpath = "github.com/deckarep/golang-set",
        sum = "h1:SCQV0S6gTtp6itiFrTqI+pfmJ4LN85S1YzhDf9rTHJQ=",
        version = "v1.7.1",
    )

    go_repository(
        name = "com_github_decred_dcrd_lru",
        importpath = "github.com/decred/dcrd/lru",
        sum = "h1:Kbsb1SFDsIlaupWPwsPp+dkxiBY1frcS07PCPgotKz8=",
        version = "v1.0.0",
    )
    go_repository(
        name = "com_github_dgraph_io_badger",
        importpath = "github.com/dgraph-io/badger",
        sum = "h1:w9pSFNSdq/JPM1N12Fz/F/bzo993Is1W+Q7HjPzi7yg=",
        version = "v1.6.1",
    )

    go_repository(
        name = "com_github_dgraph_io_ristretto",
        importpath = "github.com/dgraph-io/ristretto",
        sum = "h1:cNcG4c2n5xanQzp2hMyxDxPYVQmZ91y4WN6fJFlndLo=",
        version = "v0.0.4-0.20210318174700-74754f61e018",
    )
    go_repository(
        name = "com_github_dgrijalva_jwt_go",
        importpath = "github.com/dgrijalva/jwt-go",
        sum = "h1:7qlOGliEKZXTDg6OTjfoBKDXWrumCAMpl/TFQ4/5kLM=",
        version = "v3.2.0+incompatible",
    )

    go_repository(
        name = "com_github_dgryski_go_bitstream",
        importpath = "github.com/dgryski/go-bitstream",
        sum = "h1:akOQj8IVgoeFfBTzGOEQakCYshWD6RNo1M5pivFXt70=",
        version = "v0.0.0-20180413035011-3522498ce2c8",
    )
    go_repository(
        name = "com_github_dgryski_go_farm",
        importpath = "github.com/dgryski/go-farm",
        sum = "h1:tdlZCpZ/P9DhczCTSixgIKmwPv6+wP5DGjqLYw5SUiA=",
        version = "v0.0.0-20190423205320-6a90982ecee2",
    )
    go_repository(
        name = "com_github_dgryski_go_sip13",
        importpath = "github.com/dgryski/go-sip13",
        sum = "h1:RMLoZVzv4GliuWafOuPuQDKSm1SJph7uCRnnS61JAn4=",
        version = "v0.0.0-20181026042036-e10d5fee7954",
    )
    go_repository(
        name = "com_github_dlclark_regexp2",
        importpath = "github.com/dlclark/regexp2",
        sum = "h1:F1rxgk7p4uKjwIQxBs9oAXe5CqrXlCduYEJvrF4u93E=",
        version = "v1.4.0",
    )

    go_repository(
        name = "com_github_docker_docker",
        importpath = "github.com/docker/docker",
        sum = "h1:sh8rkQZavChcmakYiSlqu2425CHyFXLZZnvm7PDpU8M=",
        version = "v1.4.2-0.20180625184442-8e610b2b55bf",
    )
    go_repository(
        name = "com_github_docker_spdystream",
        importpath = "github.com/docker/spdystream",
        sum = "h1:cenwrSVm+Z7QLSV/BsnenAOcDXdX4cMv4wP0B/5QbPg=",
        version = "v0.0.0-20160310174837-449fdfce4d96",
    )

    go_repository(
        name = "com_github_dop251_goja",
        importpath = "github.com/dop251/goja",
        sum = "h1:Y9vTBSsV4hSwPSj4bacAU/eSnV3dAxVpepaghAdhGoQ=",
        version = "v0.0.0-20200721192441-a695b0cdd498",
    )
    go_repository(
        name = "com_github_dustin_go_humanize",
        importpath = "github.com/dustin/go-humanize",
        sum = "h1:VSnTsYCnlFHaM2/igO1h6X3HA71jcobQuxemgkq4zYo=",
        version = "v1.0.0",
    )

    go_repository(
        name = "com_github_eapache_go_resiliency",
        importpath = "github.com/eapache/go-resiliency",
        sum = "h1:v7g92e/KSN71Rq7vSThKaWIq68fL4YHvWyiUKorFR1Q=",
        version = "v1.2.0",
    )
    go_repository(
        name = "com_github_eapache_go_xerial_snappy",
        importpath = "github.com/eapache/go-xerial-snappy",
        sum = "h1:YEetp8/yCZMuEPMUDHG0CW/brkkEp8mzqk2+ODEitlw=",
        version = "v0.0.0-20180814174437-776d5712da21",
    )
    go_repository(
        name = "com_github_eapache_queue",
        importpath = "github.com/eapache/queue",
        sum = "h1:YOEu7KNc61ntiQlcEeUIoDTJ2o8mQznoNvUhiigpIqc=",
        version = "v1.1.0",
    )

    go_repository(
        name = "com_github_eclipse_paho_mqtt_golang",
        importpath = "github.com/eclipse/paho.mqtt.golang",
        sum = "h1:1F8mhG9+aO5/xpdtFkW4SxOJB67ukuDC3t2y2qayIX0=",
        version = "v1.2.0",
    )
    go_repository(
        name = "com_github_edsrzf_mmap_go",
        importpath = "github.com/edsrzf/mmap-go",
        sum = "h1:CEBF7HpRnUCSJgGUb5h1Gm7e3VkmVDrR8lvWVLtrOFw=",
        version = "v1.0.0",
    )

    go_repository(
        name = "com_github_elazarl_goproxy",
        importpath = "github.com/elazarl/goproxy",
        sum = "h1:yUdfgN0XgIJw7foRItutHYUIhlcKzcSf5vDpdhQAKTc=",
        version = "v0.0.0-20180725130230-947c36da3153",
    )

    go_repository(
        name = "com_github_emicklei_dot",
        importpath = "github.com/emicklei/dot",
        sum = "h1:Ase39UD9T9fRBOb5ptgpixrxfx8abVzNWZi2+lr53PI=",
        version = "v0.11.0",
    )
    go_repository(
        name = "com_github_emicklei_go_restful",
        importpath = "github.com/emicklei/go-restful",
        sum = "h1:H2pdYOb3KQ1/YsqVWoWNLQO+fusocsw354rqGTZtAgw=",
        version = "v0.0.0-20170410110728-ff4f55a20633",
    )
    go_repository(
        name = "com_github_envoyproxy_go_control_plane",
        importpath = "github.com/envoyproxy/go-control-plane",
        sum = "h1:QyzYnTnPE15SQyUeqU6qLbWxMkwyAyu+vGksa0b7j00=",
        version = "v0.9.9-0.20210217033140-668b12f5399d",
    )
    go_repository(
        name = "com_github_envoyproxy_protoc_gen_validate",
        importpath = "github.com/envoyproxy/protoc-gen-validate",
        sum = "h1:EQciDnbrYxy13PgWoY8AqoxGiPrpgBZ1R8UNe3ddc+A=",
        version = "v0.1.0",
    )

    # Note: It is required to define com_github_ethereum_go_ethereum like this for some reason...
    # Note: The keep directives help gazelle leave this alone.
    go_repository(
        name = "com_github_ethereum_go_ethereum",
        commit = "e8523651bf6f6abd5bde56b087954463ee13e4ca",  # keep
        importpath = "github.com/ethereum/go-ethereum",  # keep
        # Note: go-ethereum is not bazel-friendly with regards to cgo. We have a
        # a fork that has resolved these issues by disabling HID/USB support and
        # some manual fixes for c imports in the crypto package. This is forked
        # branch should be updated from time to time with the latest go-ethereum
        # code.
        remote = "https://github.com/prysmaticlabs/bazel-go-ethereum",  # keep
        replace = None,  # keep
        sum = None,  # keep
        vcs = "git",  # keep
        version = None,  # keep
    )

    go_repository(
        name = "com_github_evanphx_json_patch",
        importpath = "github.com/evanphx/json-patch",
        sum = "h1:fUDGZCv/7iAN7u0puUVhvKCcsR6vRfwrJatElLBEf0I=",
        version = "v4.2.0+incompatible",
    )

    go_repository(
        name = "com_github_fatih_color",
        importpath = "github.com/fatih/color",
        sum = "h1:8xPHl4/q1VyqGIPif1F+1V3Y3lSmrq01EabUW3CoW5s=",
        version = "v1.9.0",
    )
    go_repository(
        name = "com_github_ferranbt_fastssz",
        importpath = "github.com/ferranbt/fastssz",
        nofuzz = True,
<<<<<<< HEAD
        replace = "github.com/atif-konasl/fastssz",
        sum = "h1:VxX7vk/C1ouWFMXfF078nZ1WMZEbzjwMxpc/hHHyluY=",
        version = "v0.0.0-20210705113036-087ec0cbb160",
=======
        replace = "github.com/rauljordan/fastssz",
        sum = "h1:CoD/RaM9s8qfHA7jAqntW3jv+z9zPBXaxCaCByrKOmg=",
        version = "v0.0.0-20210622230010-a131010e198f",
>>>>>>> 35990c0a
    )

    go_repository(
        name = "com_github_fjl_memsize",
        importpath = "github.com/fjl/memsize",
        sum = "h1:FtmdgXiUlNeRsoNMFlKLDt+S+6hbjVMEW6RGQ7aUf7c=",
        version = "v0.0.0-20190710130421-bcb5799ab5e5",
    )

    go_repository(
        name = "com_github_flynn_noise",
        importpath = "github.com/flynn/noise",
        sum = "h1:u/UEqS66A5ckRmS4yNpjmVH56sVtS/RfclBAYocb4as=",
        version = "v0.0.0-20180327030543-2492fe189ae6",
    )

    go_repository(
        name = "com_github_fogleman_gg",
        importpath = "github.com/fogleman/gg",
        sum = "h1:WXb3TSNmHp2vHoCroCIB1foO/yQ36swABL8aOVeDpgg=",
        version = "v1.2.1-0.20190220221249-0403632d5b90",
    )
    go_repository(
        name = "com_github_form3tech_oss_jwt_go",
        importpath = "github.com/form3tech-oss/jwt-go",
        sum = "h1:xdtqez379uWVJ9P3qQMX8W+F/nqsTdUvyMZB36tnacA=",
        version = "v3.2.1+incompatible",
    )

    go_repository(
        name = "com_github_fortytw2_leaktest",
        importpath = "github.com/fortytw2/leaktest",
        sum = "h1:u8491cBMTQ8ft8aeV+adlcytMZylmA5nnwwkRZjI8vw=",
        version = "v1.3.0",
    )
    go_repository(
        name = "com_github_franela_goblin",
        importpath = "github.com/franela/goblin",
        sum = "h1:gb2Z18BhTPJPpLQWj4T+rfKHYCHxRHCtRxhKKjRidVw=",
        version = "v0.0.0-20200105215937-c9ffbefa60db",
    )
    go_repository(
        name = "com_github_franela_goreq",
        importpath = "github.com/franela/goreq",
        sum = "h1:a9ENSRDFBUPkJ5lCgVZh26+ZbGyoVJG7yb5SSzF5H54=",
        version = "v0.0.0-20171204163338-bcd34c9993f8",
    )

    go_repository(
        name = "com_github_frankban_quicktest",
        importpath = "github.com/frankban/quicktest",
        sum = "h1:2QxQoC1TS09S7fhCPsrvqYdvP1H5M1P1ih5ABm3BTYk=",
        version = "v1.7.2",
    )
    go_repository(
        name = "com_github_fsnotify_fsnotify",
        importpath = "github.com/fsnotify/fsnotify",
        sum = "h1:hsms1Qyu0jgnwNXIxa+/V/PDsU6CfLf6CNO8H7IWoS4=",
        version = "v1.4.9",
    )
    go_repository(
        name = "com_github_garyburd_redigo",
        importpath = "github.com/garyburd/redigo",
        sum = "h1:0VruCpn7yAIIu7pWVClQC8wxCJEcG3nyzpMSHKi1PQc=",
        version = "v1.6.0",
    )
    go_repository(
        name = "com_github_gballet_go_libpcsclite",
        importpath = "github.com/gballet/go-libpcsclite",
        sum = "h1:f6D9Hr8xV8uYKlyuj8XIruxlh9WjVjdh1gIicAS7ays=",
        version = "v0.0.0-20191108122812-4678299bea08",
    )

    go_repository(
        name = "com_github_ghodss_yaml",
        importpath = "github.com/ghodss/yaml",
        nofuzz = True,
        sum = "h1:wQHKEahhL6wmXdzwWG11gIVCkOv05bNOh+Rxn0yngAk=",
        version = "v1.0.0",
    )

    go_repository(
        name = "com_github_glycerine_go_unsnap_stream",
        importpath = "github.com/glycerine/go-unsnap-stream",
        sum = "h1:r04MMPyLHj/QwZuMJ5+7tJcBr1AQjpiAK/rZWRrQT7o=",
        version = "v0.0.0-20180323001048-9f0cb55181dd",
    )
    go_repository(
        name = "com_github_glycerine_goconvey",
        importpath = "github.com/glycerine/goconvey",
        sum = "h1:gclg6gY70GLy3PbkQ1AERPfmLMMagS60DKF78eWwLn8=",
        version = "v0.0.0-20190410193231-58a59202ab31",
    )
    go_repository(
        name = "com_github_go_check_check",
        importpath = "github.com/go-check/check",
        sum = "h1:0gkP6mzaMqkmpcJYCFOLkIBwI7xFExG03bbkOkCvUPI=",
        version = "v0.0.0-20180628173108-788fd7840127",
    )

    go_repository(
        name = "com_github_go_gl_glfw",
        importpath = "github.com/go-gl/glfw",
        sum = "h1:QbL/5oDUmRBzO9/Z7Seo6zf912W/a6Sr4Eu0G/3Jho0=",
        version = "v0.0.0-20190409004039-e6da0acd62b1",
    )
    go_repository(
        name = "com_github_go_gl_glfw_v3_3_glfw",
        importpath = "github.com/go-gl/glfw/v3.3/glfw",
        sum = "h1:WtGNWLvXpe6ZudgnXrq0barxBImvnnJoMEhXAzcbM0I=",
        version = "v0.0.0-20200222043503-6f7a984d4dc4",
    )
    go_repository(
        name = "com_github_go_kit_kit",
        importpath = "github.com/go-kit/kit",
        sum = "h1:dXFJfIHVvUcpSgDOV+Ne6t7jXri8Tfv2uOLHUZ2XNuo=",
        version = "v0.10.0",
    )
    go_repository(
        name = "com_github_go_logfmt_logfmt",
        importpath = "github.com/go-logfmt/logfmt",
        sum = "h1:TrB8swr/68K7m9CcGut2g3UOihhbcbiMAYiuTXdEih4=",
        version = "v0.5.0",
    )
    go_repository(
        name = "com_github_go_logr_logr",
        importpath = "github.com/go-logr/logr",
        sum = "h1:fV3MLmabKIZ383XifUjFSwcoGee0v9qgPp8wy5svibE=",
        version = "v0.2.1",
    )
    go_repository(
        name = "com_github_go_ole_go_ole",
        importpath = "github.com/go-ole/go-ole",
        sum = "h1:t4MGB5xEDZvXI+0rMjjsfBsD7yAgp/s9ZDkL1JndXwY=",
        version = "v1.2.5",
    )
    go_repository(
        name = "com_github_go_openapi_jsonpointer",
        importpath = "github.com/go-openapi/jsonpointer",
        sum = "h1:wSt/4CYxs70xbATrGXhokKF1i0tZjENLOo1ioIO13zk=",
        version = "v0.0.0-20160704185906-46af16f9f7b1",
    )
    go_repository(
        name = "com_github_go_openapi_jsonreference",
        importpath = "github.com/go-openapi/jsonreference",
        sum = "h1:tF+augKRWlWx0J0B7ZyyKSiTyV6E1zZe+7b3qQlcEf8=",
        version = "v0.0.0-20160704190145-13c6e3589ad9",
    )
    go_repository(
        name = "com_github_go_openapi_spec",
        importpath = "github.com/go-openapi/spec",
        sum = "h1:C1JKChikHGpXwT5UQDFaryIpDtyyGL/CR6C2kB7F1oc=",
        version = "v0.0.0-20160808142527-6aced65f8501",
    )
    go_repository(
        name = "com_github_go_openapi_swag",
        importpath = "github.com/go-openapi/swag",
        sum = "h1:zP3nY8Tk2E6RTkqGYrarZXuzh+ffyLDljLxCy1iJw80=",
        version = "v0.0.0-20160704191624-1d0bd113de87",
    )
    go_repository(
        name = "com_github_go_sourcemap_sourcemap",
        importpath = "github.com/go-sourcemap/sourcemap",
        sum = "h1:W1iEw64niKVGogNgBN3ePyLFfuisuzeidWPMPWmECqU=",
        version = "v2.1.3+incompatible",
    )
    go_repository(
        name = "com_github_go_sql_driver_mysql",
        importpath = "github.com/go-sql-driver/mysql",
        sum = "h1:g24URVg0OFbNUTx9qqY1IRZ9D9z3iPyi5zKhQZpNwpA=",
        version = "v1.4.1",
    )

    go_repository(
        name = "com_github_go_stack_stack",
        importpath = "github.com/go-stack/stack",
        sum = "h1:5SgMzNM5HxrEjV0ww2lTmX6E2Izsfxas4+YHWRs3Lsk=",
        version = "v1.8.0",
    )
    go_repository(
        name = "com_github_go_yaml_yaml",
        importpath = "github.com/go-yaml/yaml",
        sum = "h1:RYi2hDdss1u4YE7GwixGzWwVo47T8UQwnTLB6vQiq+o=",
        version = "v2.1.0+incompatible",
    )

    go_repository(
        name = "com_github_gofrs_flock",
        importpath = "github.com/gofrs/flock",
        sum = "h1:MSdYClljsF3PbENUUEx85nkWfJSGfzYI9yEBZOJz6CY=",
        version = "v0.8.0",
    )
    go_repository(
        name = "com_github_gofrs_uuid",
        importpath = "github.com/gofrs/uuid",
        sum = "h1:1SD/1F5pU8p29ybwgQSwpQk+mwdRrXCYuPhW6m+TnJw=",
        version = "v4.0.0+incompatible",
    )

    go_repository(
        name = "com_github_gogo_googleapis",
        importpath = "github.com/gogo/googleapis",
        sum = "h1:kFkMAZBNAn4j7K0GiZr8cRYzejq68VbheufiV3YuyFI=",
        version = "v1.1.0",
    )

    go_repository(
        name = "com_github_golang_freetype",
        importpath = "github.com/golang/freetype",
        sum = "h1:DACJavvAHhabrF08vX0COfcOBJRhZ8lUbR+ZWIs0Y5g=",
        version = "v0.0.0-20170609003504-e2365dfdc4a0",
    )
    go_repository(
        name = "com_github_golang_gddo",
        importpath = "github.com/golang/gddo",
        sum = "h1:HoqgYR60VYu5+0BuG6pjeGp7LKEPZnHt+dUClx9PeIs=",
        version = "v0.0.0-20200528160355-8d077c1d8f4c",
    )

    go_repository(
        name = "com_github_golang_geo",
        importpath = "github.com/golang/geo",
        sum = "h1:lJwO/92dFXWeXOZdoGXgptLmNLwynMSHUmU6besqtiw=",
        version = "v0.0.0-20190916061304-5b978397cfec",
    )
    go_repository(
        name = "com_github_golang_glog",
        importpath = "github.com/golang/glog",
        nofuzz = True,
        sum = "h1:VKtxabqXZkF25pY9ekfRL6a582T4P37/31XEstQ5p58=",
        version = "v0.0.0-20160126235308-23def4e6c14b",
    )
    go_repository(
        name = "com_github_golang_groupcache",
        importpath = "github.com/golang/groupcache",
        sum = "h1:1r7pUrabqp18hOBcwBwiTsbnFeTZHV9eER/QT5JVZxY=",
        version = "v0.0.0-20200121045136-8c9f03a8e57e",
    )
    go_repository(
        name = "com_github_golang_lint",
        importpath = "github.com/golang/lint",
        sum = "h1:ior8LN6127GsA53E9mD9nH/oP/LVbJplmLH5V8o+/Uk=",
        version = "v0.0.0-20170918230701-e5d664eb928e",
    )

    go_repository(
        name = "com_github_golang_mock",
        importpath = "github.com/golang/mock",
        sum = "h1:ErTB+efbowRARo13NNdxyJji2egdxLGQhRaY+DUumQc=",
        version = "v1.6.0",
    )
    go_repository(
        name = "com_github_golang_protobuf",
        importpath = "github.com/golang/protobuf",
        patch_args = ["-p1"],
        patches = ["@io_bazel_rules_go//third_party:com_github_golang_protobuf-extras.patch"],
        sum = "h1:ROPKBNFfQgOUMifHyP+KYbvpjbdoFNs+aK7DXlji0Tw=",
        version = "v1.5.2",
    )

    go_repository(
        name = "com_github_golang_snappy",
        importpath = "github.com/golang/snappy",
        sum = "h1:fHPg5GQYlCeLIPB9BZqMVR5nR9A+IM5zcgeTdjMYmLA=",
        version = "v0.0.3",
    )
    go_repository(
        name = "com_github_google_btree",
        importpath = "github.com/google/btree",
        sum = "h1:0udJVsspx3VBr5FwtLhQQtuAsVc79tTq0ocGIPAU6qo=",
        version = "v1.0.0",
    )

    go_repository(
        name = "com_github_google_flatbuffers",
        importpath = "github.com/google/flatbuffers",
        sum = "h1:O7CEyB8Cb3/DmtxODGtLHcEvpr81Jm5qLg/hsHnxA2A=",
        version = "v1.11.0",
    )
    go_repository(
        name = "com_github_google_go_cmp",
        importpath = "github.com/google/go-cmp",
        sum = "h1:Khx7svrCpmxxtHBq5j2mp/xVjsi8hQMfNLvJFAlrGgU=",
        version = "v0.5.5",
    )

    go_repository(
        name = "com_github_google_gofuzz",
        importpath = "github.com/google/gofuzz",
        sum = "h1:xRy4A+RhZaiKjJ1bPfwQ8sedCA+YS2YcCHW6ec7JMi0=",
        version = "v1.2.0",
    )
    go_repository(
        name = "com_github_google_gopacket",
        importpath = "github.com/google/gopacket",
        sum = "h1:ves8RnFZPGiFnTS0uPQStjwru6uO6h+nlr9j6fL7kF8=",
        version = "v1.1.19",
    )
    go_repository(
        name = "com_github_google_martian",
        importpath = "github.com/google/martian",
        sum = "h1:/CP5g8u/VJHijgedC/Legn3BAbAaWPgecwXBIDzw5no=",
        version = "v2.1.0+incompatible",
    )

    go_repository(
        name = "com_github_google_martian_v3",
        importpath = "github.com/google/martian/v3",
        sum = "h1:pMen7vLs8nvgEYhywH3KDWJIJTeEr2ULsVWHWYHQyBs=",
        version = "v3.0.0",
    )
    go_repository(
        name = "com_github_google_pprof",
        importpath = "github.com/google/pprof",
        sum = "h1:Ak8CrdlwwXwAZxzS66vgPt4U8yUZX7JwLvVR58FN5jM=",
        version = "v0.0.0-20200708004538-1a94d8640e99",
    )
    go_repository(
        name = "com_github_google_renameio",
        importpath = "github.com/google/renameio",
        sum = "h1:GOZbcHa3HfsPKPlmyPyN2KEohoMXOhdMbHrvbpl2QaA=",
        version = "v0.1.0",
    )

    go_repository(
        name = "com_github_google_uuid",
        importpath = "github.com/google/uuid",
        sum = "h1:qJYtXnJRWmpe7m/3XlyhrsLrEURqHRM2kxzoxXqyUDs=",
        version = "v1.2.0",
    )
    go_repository(
        name = "com_github_googleapis_gax_go",
        importpath = "github.com/googleapis/gax-go",
        sum = "h1:j0GKcs05QVmm7yesiZq2+9cxHkNK9YM6zKx4D2qucQU=",
        version = "v2.0.0+incompatible",
    )

    go_repository(
        name = "com_github_googleapis_gax_go_v2",
        importpath = "github.com/googleapis/gax-go/v2",
        sum = "h1:sjZBwGj9Jlw33ImPtvFviGYvseOtDM7hkSKB7+Tv3SM=",
        version = "v2.0.5",
    )
    go_repository(
        name = "com_github_googleapis_gnostic",
        build_directives = [
            "gazelle:resolve go github.com/googleapis/gnostic/extensions //extensions:go_default_library",
        ],
        build_naming_convention = "go_default_library",
        importpath = "github.com/googleapis/gnostic",
        sum = "h1:rVsPeBmXbYv4If/cumu1AzZPwV58q433hvONV1UEZoI=",
        version = "v0.1.0",
    )
    go_repository(
        name = "com_github_gophercloud_gophercloud",
        importpath = "github.com/gophercloud/gophercloud",
        sum = "h1:P/nh25+rzXouhytV2pUHBb65fnds26Ghl8/391+sT5o=",
        version = "v0.1.0",
    )
    go_repository(
        name = "com_github_gopherjs_gopherjs",
        importpath = "github.com/gopherjs/gopherjs",
        sum = "h1:EGx4pi6eqNxGaHF6qqu48+N2wcFQ5qg5FXgOdqsJ5d8=",
        version = "v0.0.0-20181017120253-0766667cb4d1",
    )
    go_repository(
        name = "com_github_gordonklaus_ineffassign",
        importpath = "github.com/gordonklaus/ineffassign",
        sum = "h1:vc7Dmrk4JwS0ZPS6WZvWlwDflgDTA26jItmbSj83nug=",
        version = "v0.0.0-20200309095847-7953dde2c7bf",
    )
    go_repository(
        name = "com_github_gorilla_context",
        importpath = "github.com/gorilla/context",
        sum = "h1:AWwleXJkX/nhcU9bZSnZoi3h/qGYqQAGhq6zZe/aQW8=",
        version = "v1.1.1",
    )
    go_repository(
        name = "com_github_gorilla_mux",
        importpath = "github.com/gorilla/mux",
        sum = "h1:gnP5JzjVOuiZD07fKKToCAOjS0yOpj/qPETTXCCS6hw=",
        version = "v1.7.3",
    )

    go_repository(
        name = "com_github_gorilla_websocket",
        importpath = "github.com/gorilla/websocket",
        sum = "h1:+/TMaTYc4QFitKJxsQ7Yye35DkWvkdLcvGKqM+x0Ufc=",
        version = "v1.4.2",
    )

    go_repository(
        name = "com_github_graph_gophers_graphql_go",
        importpath = "github.com/graph-gophers/graphql-go",
        sum = "h1:sezaKhEfPFg8W0Enm61B9Gs911H8iesGY5R8NDPtd1M=",
        version = "v0.0.0-20201113091052-beb923fada29",
    )
    go_repository(
        name = "com_github_gregjones_httpcache",
        importpath = "github.com/gregjones/httpcache",
        sum = "h1:pdN6V1QBWetyv/0+wjACpqVH+eVULgEjkurDLq3goeM=",
        version = "v0.0.0-20180305231024-9cad4c3443a7",
    )

    go_repository(
        name = "com_github_grpc_ecosystem_go_grpc_middleware",
        importpath = "github.com/grpc-ecosystem/go-grpc-middleware",
        sum = "h1:FlFbCRLd5Jr4iYXZufAvgWN6Ao0JrI5chLINnUXDDr0=",
        version = "v1.2.2",
    )
    go_repository(
        name = "com_github_grpc_ecosystem_go_grpc_prometheus",
        importpath = "github.com/grpc-ecosystem/go-grpc-prometheus",
        sum = "h1:Ovs26xHkKqVztRpIrF/92BcuyuQ/YW4NSIpoGtfXNho=",
        version = "v1.2.0",
    )
    go_repository(
        name = "com_github_grpc_ecosystem_grpc_gateway",
        importpath = "github.com/grpc-ecosystem/grpc-gateway",
        sum = "h1:UImYN5qQ8tuGpGE16ZmjvcTtTw24zw1QAp/SlnNrZhI=",
        version = "v1.9.5",
    )
    go_repository(
        name = "com_github_grpc_ecosystem_grpc_gateway_v2",
        importpath = "github.com/grpc-ecosystem/grpc-gateway/v2",
        replace = "github.com/prysmaticlabs/grpc-gateway/v2",
        sum = "h1:QzTDCXA7FV2tIJ7TGHfEsYfa8QaAeMB1F4B5jAsGQNg=",
        version = "v2.3.1-0.20210604200058-f148bcf3f503",
    )
    go_repository(
        name = "com_github_gxed_hashland_keccakpg",
        importpath = "github.com/gxed/hashland/keccakpg",
        sum = "h1:wrk3uMNaMxbXiHibbPO4S0ymqJMm41WiudyFSs7UnsU=",
        version = "v0.0.1",
    )
    go_repository(
        name = "com_github_gxed_hashland_murmur3",
        importpath = "github.com/gxed/hashland/murmur3",
        sum = "h1:SheiaIt0sda5K+8FLz952/1iWS9zrnKsEJaOJu4ZbSc=",
        version = "v0.0.1",
    )
    go_repository(
        name = "com_github_hashicorp_consul_api",
        importpath = "github.com/hashicorp/consul/api",
        sum = "h1:HXNYlRkkM/t+Y/Yhxtwcy02dlYwIaoxzvxPnS+cqy78=",
        version = "v1.3.0",
    )
    go_repository(
        name = "com_github_hashicorp_consul_sdk",
        importpath = "github.com/hashicorp/consul/sdk",
        sum = "h1:UOxjlb4xVNF93jak1mzzoBatyFju9nrkxpVwIp/QqxQ=",
        version = "v0.3.0",
    )
    go_repository(
        name = "com_github_hashicorp_errwrap",
        importpath = "github.com/hashicorp/errwrap",
        sum = "h1:hLrqtEDnRye3+sgx6z4qVLNuviH3MR5aQ0ykNJa/UYA=",
        version = "v1.0.0",
    )
    go_repository(
        name = "com_github_hashicorp_go_cleanhttp",
        importpath = "github.com/hashicorp/go-cleanhttp",
        sum = "h1:dH3aiDG9Jvb5r5+bYHsikaOUIpcM0xvgMXVoDkXMzJM=",
        version = "v0.5.1",
    )
    go_repository(
        name = "com_github_hashicorp_go_immutable_radix",
        importpath = "github.com/hashicorp/go-immutable-radix",
        sum = "h1:AKDB1HM5PWEA7i4nhcpwOrO2byshxBjXVn/J/3+z5/0=",
        version = "v1.0.0",
    )
    go_repository(
        name = "com_github_hashicorp_go_msgpack",
        importpath = "github.com/hashicorp/go-msgpack",
        sum = "h1:zKjpN5BK/P5lMYrLmBHdBULWbJ0XpYR+7NGzqkZzoD4=",
        version = "v0.5.3",
    )
    go_repository(
        name = "com_github_hashicorp_go_multierror",
        importpath = "github.com/hashicorp/go-multierror",
        sum = "h1:iVjPR7a6H0tWELX5NxNe7bYopibicUzc7uPribsnS6o=",
        version = "v1.0.0",
    )
    go_repository(
        name = "com_github_hashicorp_go_net",
        importpath = "github.com/hashicorp/go.net",
        sum = "h1:sNCoNyDEvN1xa+X0baata4RdcpKwcMS6DH+xwfqPgjw=",
        version = "v0.0.1",
    )
    go_repository(
        name = "com_github_hashicorp_go_rootcerts",
        importpath = "github.com/hashicorp/go-rootcerts",
        sum = "h1:Rqb66Oo1X/eSV1x66xbDccZjhJigjg0+e82kpwzSwCI=",
        version = "v1.0.0",
    )
    go_repository(
        name = "com_github_hashicorp_go_sockaddr",
        importpath = "github.com/hashicorp/go-sockaddr",
        sum = "h1:GeH6tui99pF4NJgfnhp+L6+FfobzVW3Ah46sLo0ICXs=",
        version = "v1.0.0",
    )
    go_repository(
        name = "com_github_hashicorp_go_syslog",
        importpath = "github.com/hashicorp/go-syslog",
        sum = "h1:KaodqZuhUoZereWVIYmpUgZysurB1kBLX2j0MwMrUAE=",
        version = "v1.0.0",
    )

    go_repository(
        name = "com_github_hashicorp_go_uuid",
        importpath = "github.com/hashicorp/go-uuid",
        sum = "h1:cfejS+Tpcp13yd5nYHWDI6qVCny6wyX2Mt5SGur2IGE=",
        version = "v1.0.2",
    )
    go_repository(
        name = "com_github_hashicorp_go_version",
        importpath = "github.com/hashicorp/go-version",
        sum = "h1:3vNe/fWF5CBgRIguda1meWhsZHy3m8gCJ5wx+dIzX/E=",
        version = "v1.2.0",
    )

    go_repository(
        name = "com_github_hashicorp_golang_lru",
        importpath = "github.com/hashicorp/golang-lru",
        sum = "h1:dg1dEPuWpEqDnvIw251EVy4zlP8gWbsGj4BsUKCRpYs=",
        version = "v0.5.5-0.20210104140557-80c98217689d",
    )
    go_repository(
        name = "com_github_hashicorp_hcl",
        importpath = "github.com/hashicorp/hcl",
        sum = "h1:0Anlzjpi4vEasTeNFn2mLJgTSwt0+6sfsiTG8qcWGx4=",
        version = "v1.0.0",
    )
    go_repository(
        name = "com_github_hashicorp_logutils",
        importpath = "github.com/hashicorp/logutils",
        sum = "h1:dLEQVugN8vlakKOUE3ihGLTZJRB4j+M2cdTm/ORI65Y=",
        version = "v1.0.0",
    )
    go_repository(
        name = "com_github_hashicorp_mdns",
        importpath = "github.com/hashicorp/mdns",
        sum = "h1:WhIgCr5a7AaVH6jPUwjtRuuE7/RDufnUvzIr48smyxs=",
        version = "v1.0.0",
    )
    go_repository(
        name = "com_github_hashicorp_memberlist",
        importpath = "github.com/hashicorp/memberlist",
        sum = "h1:EmmoJme1matNzb+hMpDuR/0sbJSUisxyqBGG676r31M=",
        version = "v0.1.3",
    )
    go_repository(
        name = "com_github_hashicorp_serf",
        importpath = "github.com/hashicorp/serf",
        sum = "h1:YZ7UKsJv+hKjqGVUUbtE3HNj79Eln2oQ75tniF6iPt0=",
        version = "v0.8.2",
    )

    go_repository(
        name = "com_github_herumi_bls_eth_go_binary",
        importpath = "github.com/herumi/bls-eth-go-binary",
        sum = "h1:LEw2KkKciJEr3eKDLzdZ/rjzSR6Y+BS6xKxdA78Bq6s=",
        version = "v0.0.0-20210130185500-57372fb27371",
    )

    go_repository(
        name = "com_github_holiman_bloomfilter_v2",
        importpath = "github.com/holiman/bloomfilter/v2",
        sum = "h1:73e0e/V0tCydx14a0SCYS/EWCxgwLZ18CZcZKVu0fao=",
        version = "v2.0.3",
    )
    go_repository(
        name = "com_github_holiman_uint256",
        importpath = "github.com/holiman/uint256",
        sum = "h1:gpSYcPLWGv4sG43I2mVLiDZCNDh/EpGjSk8tmtxitHM=",
        version = "v1.2.0",
    )
    go_repository(
        name = "com_github_hpcloud_tail",
        importpath = "github.com/hpcloud/tail",
        sum = "h1:nfCOvKYfkgYP8hkirhJocXT2+zOD8yUNjXaWfTlyFKI=",
        version = "v1.0.0",
    )
    go_repository(
        name = "com_github_hudl_fargo",
        importpath = "github.com/hudl/fargo",
        sum = "h1:0U6+BtN6LhaYuTnIJq4Wyq5cpn6O2kWrxAtcqBmYY6w=",
        version = "v1.3.0",
    )

    go_repository(
        name = "com_github_huin_goupnp",
        importpath = "github.com/huin/goupnp",
        sum = "h1:bcAj8KroPf552TScjFPIakjH2/tdIrIH8F+cc4v4SRo=",
        version = "v1.0.1-0.20210310174557-0ca763054c88",
    )
    go_repository(
        name = "com_github_huin_goutil",
        importpath = "github.com/huin/goutil",
        sum = "h1:vlNjIqmUZ9CMAWsbURYl3a6wZbw7q5RHVvlXTNS/Bs8=",
        version = "v0.0.0-20170803182201-1ca381bf3150",
    )
    go_repository(
        name = "com_github_iancoleman_strcase",
        importpath = "github.com/iancoleman/strcase",
        nofuzz = True,
        sum = "h1:dJBk1m2/qjL1twPLf68JND55vvivMupZ4wIzE8CTdBw=",
        version = "v0.1.3",
    )

    go_repository(
        name = "com_github_ianlancetaylor_cgosymbolizer",
        importpath = "github.com/ianlancetaylor/cgosymbolizer",
        sum = "h1:IpTHAzWv1pKDDWeJDY5VOHvqc2T9d3C8cPKEf2VPqHE=",
        version = "v0.0.0-20200424224625-be1b05b0b279",
    )
    go_repository(
        name = "com_github_ianlancetaylor_demangle",
        importpath = "github.com/ianlancetaylor/demangle",
        sum = "h1:UDMh68UUwekSh5iP2OMhRRZJiiBccgV7axzUG8vi56c=",
        version = "v0.0.0-20181102032728-5e5cf60278f6",
    )

    go_repository(
        name = "com_github_imdario_mergo",
        importpath = "github.com/imdario/mergo",
        sum = "h1:JboBksRwiiAJWvIYJVo46AfV+IAIKZpfrSzVKj42R4Q=",
        version = "v0.3.5",
    )
    go_repository(
        name = "com_github_inconshreveable_log15",
        importpath = "github.com/inconshreveable/log15",
        sum = "h1:g/SJtZVYc1cxSB8lgrgqeOlIdi4MhqNNHYRAC8y+g4c=",
        version = "v0.0.0-20170622235902-74a0988b5f80",
    )

    go_repository(
        name = "com_github_inconshreveable_mousetrap",
        importpath = "github.com/inconshreveable/mousetrap",
        sum = "h1:Z8tu5sraLXCXIcARxBp/8cbvlwVa7Z1NHg9XEKhtSvM=",
        version = "v1.0.0",
    )

    go_repository(
        name = "com_github_influxdata_flux",
        importpath = "github.com/influxdata/flux",
        sum = "h1:77BcVUCzvN5HMm8+j9PRBQ4iZcu98Dl4Y9rf+J5vhnc=",
        version = "v0.65.1",
    )
    go_repository(
        name = "com_github_influxdata_influxdb",
        importpath = "github.com/influxdata/influxdb",
        sum = "h1:WEypI1BQFTT4teLM+1qkEcvUi0dAvopAI/ir0vAiBg8=",
        version = "v1.8.3",
    )
    go_repository(
        name = "com_github_influxdata_influxdb1_client",
        importpath = "github.com/influxdata/influxdb1-client",
        sum = "h1:/WZQPMZNsjZ7IlCpsLGdQBINg5bxKQ1K1sh6awxLtkA=",
        version = "v0.0.0-20191209144304-8bf82d3c094d",
    )

    go_repository(
        name = "com_github_influxdata_influxql",
        importpath = "github.com/influxdata/influxql",
        sum = "h1:ED4e5Cc3z5vSN2Tz2GkOHN7vs4Sxe2yds6CXvDnvZFE=",
        version = "v1.1.1-0.20200828144457-65d3ef77d385",
    )
    go_repository(
        name = "com_github_influxdata_line_protocol",
        importpath = "github.com/influxdata/line-protocol",
        sum = "h1:/o3vQtpWJhvnIbXley4/jwzzqNeigJK9z+LZcJZ9zfM=",
        version = "v0.0.0-20180522152040-32c6aa80de5e",
    )
    go_repository(
        name = "com_github_influxdata_promql_v2",
        importpath = "github.com/influxdata/promql/v2",
        sum = "h1:kXn3p0D7zPw16rOtfDR+wo6aaiH8tSMfhPwONTxrlEc=",
        version = "v2.12.0",
    )
    go_repository(
        name = "com_github_influxdata_roaring",
        importpath = "github.com/influxdata/roaring",
        sum = "h1:UzJnB7VRL4PSkUJHwsyzseGOmrO/r4yA+AuxGJxiZmA=",
        version = "v0.4.13-0.20180809181101-fc520f41fab6",
    )
    go_repository(
        name = "com_github_influxdata_tdigest",
        importpath = "github.com/influxdata/tdigest",
        sum = "h1:MHTrDWmQpHq/hkq+7cw9oYAt2PqUw52TZazRA0N7PGE=",
        version = "v0.0.0-20181121200506-bf2b5ad3c0a9",
    )
    go_repository(
        name = "com_github_influxdata_usage_client",
        importpath = "github.com/influxdata/usage-client",
        sum = "h1:+TUUmaFa4YD1Q+7bH9o5NCHQGPMqZCYJiNW6lIIS9z4=",
        version = "v0.0.0-20160829180054-6d3895376368",
    )
    go_repository(
        name = "com_github_ipfs_go_cid",
        importpath = "github.com/ipfs/go-cid",
        sum = "h1:ysQJVJA3fNDF1qigJbsSQOdjhVLsOEoPdh0+R97k3jY=",
        version = "v0.0.7",
    )
    go_repository(
        name = "com_github_ipfs_go_datastore",
        importpath = "github.com/ipfs/go-datastore",
        sum = "h1:rjvQ9+muFaJ+QZ7dN5B1MSDNQ0JVZKkkES/rMZmA8X8=",
        version = "v0.4.4",
    )
    go_repository(
        name = "com_github_ipfs_go_detect_race",
        importpath = "github.com/ipfs/go-detect-race",
        sum = "h1:qX/xay2W3E4Q1U7d9lNs1sU9nvguX0a7319XbyQ6cOk=",
        version = "v0.0.1",
    )
    go_repository(
        name = "com_github_ipfs_go_ds_badger",
        importpath = "github.com/ipfs/go-ds-badger",
        sum = "h1:J27YvAcpuA5IvZUbeBxOcQgqnYHUPxoygc6QxxkodZ4=",
        version = "v0.2.3",
    )
    go_repository(
        name = "com_github_ipfs_go_ds_leveldb",
        importpath = "github.com/ipfs/go-ds-leveldb",
        sum = "h1:QmQoAJ9WkPMUfBLnu1sBVy0xWWlJPg0m4kRAiJL9iaw=",
        version = "v0.4.2",
    )

    go_repository(
        name = "com_github_ipfs_go_ipfs_addr",
        importpath = "github.com/ipfs/go-ipfs-addr",
        sum = "h1:DpDFybnho9v3/a1dzJ5KnWdThWD1HrFLpQ+tWIyBaFI=",
        version = "v0.0.1",
    )
    go_repository(
        name = "com_github_ipfs_go_ipfs_delay",
        importpath = "github.com/ipfs/go-ipfs-delay",
        sum = "h1:NAviDvJ0WXgD+yiL2Rj35AmnfgI11+pHXbdciD917U0=",
        version = "v0.0.0-20181109222059-70721b86a9a8",
    )

    go_repository(
        name = "com_github_ipfs_go_ipfs_util",
        importpath = "github.com/ipfs/go-ipfs-util",
        sum = "h1:59Sswnk1MFaiq+VcaknX7aYEyGyGDAA73ilhEK2POp8=",
        version = "v0.0.2",
    )

    go_repository(
        name = "com_github_ipfs_go_log",
        build_file_proto_mode = "disable_global",
        importpath = "github.com/ipfs/go-log",
        sum = "h1:6nLQdX4W8P9yZZFH7mO+X/PzjN8Laozm/lMJ6esdgzY=",
        version = "v1.0.4",
    )
    go_repository(
        name = "com_github_ipfs_go_log_v2",
        build_file_proto_mode = "disable_global",
        importpath = "github.com/ipfs/go-log/v2",
        sum = "h1:G4TtqN+V9y9HY9TA6BwbCVyyBZ2B9MbCjR2MtGx8FR0=",
        version = "v2.1.1",
    )

    go_repository(
        name = "com_github_jackpal_gateway",
        importpath = "github.com/jackpal/gateway",
        sum = "h1:qzXWUJfuMdlLMtt0a3Dgt+xkWQiA5itDEITVJtuSwMc=",
        version = "v1.0.5",
    )

    go_repository(
        name = "com_github_jackpal_go_nat_pmp",
        importpath = "github.com/jackpal/go-nat-pmp",
        sum = "h1:KzKSgb7qkJvOUTqYl9/Hg/me3pWgBmERKrTGD7BdWus=",
        version = "v1.0.2",
    )
    go_repository(
        name = "com_github_jbenet_go_cienv",
        importpath = "github.com/jbenet/go-cienv",
        sum = "h1:Vc/s0QbQtoxX8MwwSLWWh+xNNZvM3Lw7NsTcHrvvhMc=",
        version = "v0.1.0",
    )

    go_repository(
        name = "com_github_jbenet_go_temp_err_catcher",
        importpath = "github.com/jbenet/go-temp-err-catcher",
        sum = "h1:zpb3ZH6wIE8Shj2sKS+khgRvf7T7RABoLk/+KKHggpk=",
        version = "v0.1.0",
    )
    go_repository(
        name = "com_github_jbenet_goprocess",
        importpath = "github.com/jbenet/goprocess",
        sum = "h1:DRGOFReOMqqDNXwW70QkacFW0YN9QnwLV0Vqk+3oU0o=",
        version = "v0.1.4",
    )
    go_repository(
        name = "com_github_jcmturner_gofork",
        importpath = "github.com/jcmturner/gofork",
        sum = "h1:J7uCkflzTEhUZ64xqKnkDxq3kzc96ajM1Gli5ktUem8=",
        version = "v1.0.0",
    )

    go_repository(
        name = "com_github_jedisct1_go_minisign",
        importpath = "github.com/jedisct1/go-minisign",
        sum = "h1:UvSe12bq+Uj2hWd8aOlwPmoZ+CITRFrdit+sDGfAg8U=",
        version = "v0.0.0-20190909160543-45766022959e",
    )
    go_repository(
        name = "com_github_jessevdk_go_flags",
        importpath = "github.com/jessevdk/go-flags",
        sum = "h1:4IU2WS7AumrZ/40jfhf4QVDMsQwqA7VEHozFRrGARJA=",
        version = "v1.4.0",
    )
    go_repository(
        name = "com_github_jhump_protoreflect",
        importpath = "github.com/jhump/protoreflect",
        sum = "h1:z7Ciiz3Bz37zSd485fbiTW8ABafIasyOWZI0N9EUUdo=",
        version = "v1.8.1",
    )
    go_repository(
        name = "com_github_jmespath_go_jmespath",
        importpath = "github.com/jmespath/go-jmespath",
        sum = "h1:BEgLn5cpjn8UN1mAw4NjwDrS35OdebyEtFe+9YPoQUg=",
        version = "v0.4.0",
    )

    go_repository(
        name = "com_github_jmespath_go_jmespath_internal_testify",
        importpath = "github.com/jmespath/go-jmespath/internal/testify",
        sum = "h1:shLQSRRSCCPj3f2gpwzGwWFoC7ycTf1rcQZHOlsJ6N8=",
        version = "v1.5.1",
    )
    go_repository(
        name = "com_github_jonboulle_clockwork",
        importpath = "github.com/jonboulle/clockwork",
        sum = "h1:VKV+ZcuP6l3yW9doeqz6ziZGgcynBVQO+obU0+0hcPo=",
        version = "v0.1.0",
    )

    go_repository(
        name = "com_github_joonix_log",
        importpath = "github.com/joonix/log",
        sum = "h1:k+SfYbN66Ev/GDVq39wYOXVW5RNd5kzzairbCe9dK5Q=",
        version = "v0.0.0-20200409080653-9c1d2ceb5f1d",
    )
    go_repository(
        name = "com_github_jpillora_backoff",
        importpath = "github.com/jpillora/backoff",
        sum = "h1:uvFg412JmmHBHw7iwprIxkPMI+sGQ4kzOWsMeHnm2EA=",
        version = "v1.0.0",
    )

    go_repository(
        name = "com_github_jrick_logrotate",
        importpath = "github.com/jrick/logrotate",
        sum = "h1:lQ1bL/n9mBNeIXoTUoYRlK4dHuNJVofX9oWqBtPnSzI=",
        version = "v1.0.0",
    )

    go_repository(
        name = "com_github_json_iterator_go",
        importpath = "github.com/json-iterator/go",
        replace = "github.com/prestonvanloon/go",
        sum = "h1:Bt5PzQCqfP4xiLXDSrMoqAfj6CBr3N9DAyyq8OiIWsc=",
        version = "v1.1.7-0.20190722034630-4f2e55fcf87b",
    )
    go_repository(
        name = "com_github_jstemmer_go_junit_report",
        importpath = "github.com/jstemmer/go-junit-report",
        sum = "h1:6QPYqodiu3GuPL+7mfx+NwDdp2eTkp9IfEUpgAwUN0o=",
        version = "v0.9.1",
    )

    go_repository(
        name = "com_github_jsternberg_zap_logfmt",
        importpath = "github.com/jsternberg/zap-logfmt",
        sum = "h1:0Dz2s/eturmdUS34GM82JwNEdQ9hPoJgqptcEKcbpzY=",
        version = "v1.0.0",
    )
    go_repository(
        name = "com_github_jtolds_gls",
        importpath = "github.com/jtolds/gls",
        sum = "h1:xdiiI2gbIgH/gLH7ADydsJ1uDOEzR8yvV7C0MuV77Wo=",
        version = "v4.20.0+incompatible",
    )

    go_repository(
        name = "com_github_juju_ansiterm",
        importpath = "github.com/juju/ansiterm",
        sum = "h1:FaWFmfWdAUKbSCtOU2QjDaorUexogfaMgbipgYATUMU=",
        version = "v0.0.0-20180109212912-720a0952cc2a",
    )
    go_repository(
        name = "com_github_julienschmidt_httprouter",
        importpath = "github.com/julienschmidt/httprouter",
        sum = "h1:U0609e9tgbseu3rBINet9P48AI/D3oJs4dN7jwJOQ1U=",
        version = "v1.3.0",
    )

    go_repository(
        name = "com_github_jung_kurt_gofpdf",
        importpath = "github.com/jung-kurt/gofpdf",
        sum = "h1:PJr+ZMXIecYc1Ey2zucXdR73SMBtgjPgwa31099IMv0=",
        version = "v1.0.3-0.20190309125859-24315acbbda5",
    )
    go_repository(
        name = "com_github_jwilder_encoding",
        importpath = "github.com/jwilder/encoding",
        sum = "h1:2jNeR4YUziVtswNP9sEFAI913cVrzH85T+8Q6LpYbT0=",
        version = "v0.0.0-20170811194829-b4e1701a28ef",
    )

    go_repository(
        name = "com_github_k0kubun_go_ansi",
        importpath = "github.com/k0kubun/go-ansi",
        sum = "h1:qGQQKEcAR99REcMpsXCp3lJ03zYT1PkRd3kQGPn9GVg=",
        version = "v0.0.0-20180517002512-3bf9e2903213",
    )
    go_repository(
        name = "com_github_kami_zh_go_capturer",
        importpath = "github.com/kami-zh/go-capturer",
        sum = "h1:cVtBfNW5XTHiKQe7jDaDBSh/EVM4XLPutLAGboIXuM0=",
        version = "v0.0.0-20171211120116-e492ea43421d",
    )
    go_repository(
        name = "com_github_karalabe_usb",
        importpath = "github.com/karalabe/usb",
        sum = "h1:ZHuwnjpP8LsVsUYqTqeVAI+GfDfJ6UNPrExZF+vX/DQ=",
        version = "v0.0.0-20191104083709-911d15fe12a9",
    )

    go_repository(
        name = "com_github_kevinms_leakybucket_go",
        importpath = "github.com/kevinms/leakybucket-go",
        sum = "h1:qNtd6alRqd3qOdPrKXMZImV192ngQ0WSh1briEO33Tk=",
        version = "v0.0.0-20200115003610-082473db97ca",
    )

    go_repository(
        name = "com_github_kilic_bls12_381",
        importpath = "github.com/kilic/bls12-381",
        sum = "h1:eZB80d/IKkIPjCTLUBT6+Imzn2zLpXtJFzY986jlHV4=",
        version = "v0.0.0-20201226121925-69dacb279461",
    )
    go_repository(
        name = "com_github_kisielk_errcheck",
        importpath = "github.com/kisielk/errcheck",
        sum = "h1:e8esj/e4R+SAOwFwN+n3zr0nYeCyeweozKfO23MvHzY=",
        version = "v1.5.0",
    )
    go_repository(
        name = "com_github_kisielk_gotool",
        importpath = "github.com/kisielk/gotool",
        sum = "h1:AV2c/EiW3KqPNT9ZKl07ehoAGi4C5/01Cfbblndcapg=",
        version = "v1.0.0",
    )
    go_repository(
        name = "com_github_kkdai_bstream",
        importpath = "github.com/kkdai/bstream",
        sum = "h1:FOOIBWrEkLgmlgGfMuZT83xIwfPDxEI2OHu6xUmJMFE=",
        version = "v0.0.0-20161212061736-f391b8402d23",
    )
    go_repository(
        name = "com_github_klauspost_compress",
        importpath = "github.com/klauspost/compress",
        sum = "h1:0hzRabrMN4tSTvMfnL3SCv1ZGeAP23ynzodBgaHeMeg=",
        version = "v1.11.7",
    )

    go_repository(
        name = "com_github_klauspost_cpuid",
        importpath = "github.com/klauspost/cpuid",
        sum = "h1:CCtW0xUnWGVINKvE/WWOYKdsPV6mawAtvQuSl8guwQs=",
        version = "v1.2.3",
    )

    go_repository(
        name = "com_github_klauspost_cpuid_v2",
        importpath = "github.com/klauspost/cpuid/v2",
        sum = "h1:g0I61F2K2DjRHz1cnxlkNSBIaePVoJIjjnHui8QHbiw=",
        version = "v2.0.4",
    )
    go_repository(
        name = "com_github_klauspost_crc32",
        importpath = "github.com/klauspost/crc32",
        sum = "h1:KAZ1BW2TCmT6PRihDPpocIy1QTtsAsrx6TneU/4+CMg=",
        version = "v0.0.0-20161016154125-cb6bfca970f6",
    )
    go_repository(
        name = "com_github_klauspost_pgzip",
        importpath = "github.com/klauspost/pgzip",
        sum = "h1:qnWYvvKqedOF2ulHpMG72XQol4ILEJ8k2wwRl/Km8oE=",
        version = "v1.2.5",
    )
    go_repository(
        name = "com_github_klauspost_reedsolomon",
        importpath = "github.com/klauspost/reedsolomon",
        sum = "h1:N/VzgeMfHmLc+KHMD1UL/tNkfXAt8FnUqlgXGIduwAY=",
        version = "v1.9.3",
    )
    go_repository(
        name = "com_github_knetic_govaluate",
        importpath = "github.com/Knetic/govaluate",
        sum = "h1:1G1pk05UrOh0NlF1oeaaix1x8XzrfjIDK47TY0Zehcw=",
        version = "v3.0.1-0.20171022003610-9aa49832a739+incompatible",
    )

    go_repository(
        name = "com_github_konsorten_go_windows_terminal_sequences",
        importpath = "github.com/konsorten/go-windows-terminal-sequences",
        sum = "h1:CE8S1cTafDpPvMhIxNJKvHsGVBgn1xWYf1NbHQhywc8=",
        version = "v1.0.3",
    )
    go_repository(
        name = "com_github_koron_go_ssdp",
        importpath = "github.com/koron/go-ssdp",
        sum = "h1:fL3wAoyT6hXHQlORyXUW4Q23kkQpJRgEAYcZB5BR71o=",
        version = "v0.0.2",
    )
    go_repository(
        name = "com_github_kr_logfmt",
        importpath = "github.com/kr/logfmt",
        sum = "h1:T+h1c/A9Gawja4Y9mFVWj2vyii2bbUNDw3kt9VxK2EY=",
        version = "v0.0.0-20140226030751-b84e30acd515",
    )
    go_repository(
        name = "com_github_kr_pretty",
        importpath = "github.com/kr/pretty",
        sum = "h1:Fmg33tUaq4/8ym9TJN1x7sLJnHVwhP33CNkpYV/7rwI=",
        version = "v0.2.1",
    )
    go_repository(
        name = "com_github_kr_pty",
        importpath = "github.com/kr/pty",
        sum = "h1:VkoXIwSboBpnk99O/KFauAEILuNHv5DVFKZMBN/gUgw=",
        version = "v1.1.1",
    )
    go_repository(
        name = "com_github_kr_text",
        importpath = "github.com/kr/text",
        sum = "h1:45sCR5RtlFHMR4UwH9sdQ5TC8v0qDQCHnXt+kaKSTVE=",
        version = "v0.1.0",
    )
    go_repository(
        name = "com_github_kubuxu_go_os_helper",
        importpath = "github.com/Kubuxu/go-os-helper",
        sum = "h1:EJiD2VUQyh5A9hWJLmc6iWg6yIcJ7jpBcwC8GMGXfDk=",
        version = "v0.0.1",
    )
    go_repository(
        name = "com_github_kylelemons_godebug",
        importpath = "github.com/kylelemons/godebug",
        sum = "h1:RPNrshWIDI6G2gRW9EHilWtl7Z6Sb1BR0xunSBf0SNc=",
        version = "v1.1.0",
    )

    go_repository(
        name = "com_github_leanovate_gopter",
        importpath = "github.com/leanovate/gopter",
        sum = "h1:fQjYxZaynp97ozCzfOyOuAGOU4aU/z37zf/tOujFk7c=",
        version = "v0.2.9",
    )
    go_repository(
        name = "com_github_lib_pq",
        importpath = "github.com/lib/pq",
        sum = "h1:X5PMW56eZitiTeO7tKzZxFCSpbFZJtkMMooicw2us9A=",
        version = "v1.0.0",
    )
    go_repository(
        name = "com_github_libp2p_go_addr_util",
        importpath = "github.com/libp2p/go-addr-util",
        sum = "h1:7cWK5cdA5x72jX0g8iLrQWm5TRJZ6CzGdPEhWj7plWU=",
        version = "v0.0.2",
    )
    go_repository(
        name = "com_github_libp2p_go_buffer_pool",
        importpath = "github.com/libp2p/go-buffer-pool",
        sum = "h1:QNK2iAFa8gjAe1SPz6mHSMuCcjs+X1wlHzeOSqcmlfs=",
        version = "v0.0.2",
    )

    go_repository(
        name = "com_github_libp2p_go_conn_security_multistream",
        importpath = "github.com/libp2p/go-conn-security-multistream",
        sum = "h1:uNiDjS58vrvJTg9jO6bySd1rMKejieG7v45ekqHbZ1M=",
        version = "v0.2.0",
    )
    go_repository(
        name = "com_github_libp2p_go_eventbus",
        importpath = "github.com/libp2p/go-eventbus",
        sum = "h1:VanAdErQnpTioN2TowqNcOijf6YwhuODe4pPKSDpxGc=",
        version = "v0.2.1",
    )
    go_repository(
        name = "com_github_libp2p_go_flow_metrics",
        importpath = "github.com/libp2p/go-flow-metrics",
        sum = "h1:8tAs/hSdNvUiLgtlSy3mxwxWP4I9y/jlkPFT7epKdeM=",
        version = "v0.0.3",
    )
    go_repository(
        name = "com_github_libp2p_go_libp2p",
        build_file_proto_mode = "disable_global",
        importpath = "github.com/libp2p/go-libp2p",
        sum = "h1:D5/bCjvlhGRZ4+8nyLINzaPWm/iF5iULRIfSU1MypJI=",
        version = "v0.12.1-0.20201208224947-3155ff3089c0",
    )

    go_repository(
        name = "com_github_libp2p_go_libp2p_autonat",
        build_file_proto_mode = "disable_global",
        importpath = "github.com/libp2p/go-libp2p-autonat",
        sum = "h1:3y8XQbpr+ssX8QfZUHekjHCYK64sj6/4hnf/awD4+Ug=",
        version = "v0.4.0",
    )
    go_repository(
        name = "com_github_libp2p_go_libp2p_blankhost",
        importpath = "github.com/libp2p/go-libp2p-blankhost",
        sum = "h1:3EsGAi0CBGcZ33GwRuXEYJLLPoVWyXJ1bcJzAJjINkk=",
        version = "v0.2.0",
    )
    go_repository(
        name = "com_github_libp2p_go_libp2p_circuit",
        build_file_proto_mode = "disable_global",
        importpath = "github.com/libp2p/go-libp2p-circuit",
        sum = "h1:eqQ3sEYkGTtybWgr6JLqJY6QLtPWRErvFjFDfAOO1wc=",
        version = "v0.4.0",
    )
    go_repository(
        name = "com_github_libp2p_go_libp2p_connmgr",
        importpath = "github.com/libp2p/go-libp2p-connmgr",
        sum = "h1:TMS0vc0TCBomtQJyWr7fYxcVYYhx+q/2gF++G5Jkl/w=",
        version = "v0.2.4",
    )
    go_repository(
        name = "com_github_libp2p_go_libp2p_core",
        build_file_proto_mode = "disable_global",
        importpath = "github.com/libp2p/go-libp2p-core",
        sum = "h1:4a0TMjrWNTZlNvcqxZmrMRDi/NQWrhwO2pkTuLSQ/IQ=",
        version = "v0.7.0",
    )
    go_repository(
        name = "com_github_libp2p_go_libp2p_crypto",
        importpath = "github.com/libp2p/go-libp2p-crypto",
        sum = "h1:k9MFy+o2zGDNGsaoZl0MA3iZ75qXxr9OOoAZF+sD5OQ=",
        version = "v0.1.0",
    )
    go_repository(
        name = "com_github_libp2p_go_libp2p_discovery",
        importpath = "github.com/libp2p/go-libp2p-discovery",
        sum = "h1:Qfl+e5+lfDgwdrXdu4YNCWyEo3fWuP+WgN9mN0iWviQ=",
        version = "v0.5.0",
    )

    go_repository(
        name = "com_github_libp2p_go_libp2p_loggables",
        importpath = "github.com/libp2p/go-libp2p-loggables",
        sum = "h1:h3w8QFfCt2UJl/0/NW4K829HX/0S4KD31PQ7m8UXXO8=",
        version = "v0.1.0",
    )
    go_repository(
        name = "com_github_libp2p_go_libp2p_mplex",
        importpath = "github.com/libp2p/go-libp2p-mplex",
        sum = "h1:CZyqqKP0BSGQyPLvpRQougbfXaaaJZdGgzhCpJNuNSk=",
        version = "v0.3.0",
    )
    go_repository(
        name = "com_github_libp2p_go_libp2p_nat",
        importpath = "github.com/libp2p/go-libp2p-nat",
        sum = "h1:wMWis3kYynCbHoyKLPBEMu4YRLltbm8Mk08HGSfvTkU=",
        version = "v0.0.6",
    )

    go_repository(
        name = "com_github_libp2p_go_libp2p_netutil",
        importpath = "github.com/libp2p/go-libp2p-netutil",
        sum = "h1:zscYDNVEcGxyUpMd0JReUZTrpMfia8PmLKcKF72EAMQ=",
        version = "v0.1.0",
    )

    go_repository(
        name = "com_github_libp2p_go_libp2p_noise",
        build_file_proto_mode = "disable_global",
        importpath = "github.com/libp2p/go-libp2p-noise",
        sum = "h1:IH9GRihQJTx56obm+GnpdPX4KeVIlvpXrP6xnJ0wxWk=",
        version = "v0.1.2",
    )
    go_repository(
        name = "com_github_libp2p_go_libp2p_peer",
        importpath = "github.com/libp2p/go-libp2p-peer",
        sum = "h1:EQ8kMjaCUwt/Y5uLgjT8iY2qg0mGUT0N1zUjer50DsY=",
        version = "v0.2.0",
    )
    go_repository(
        name = "com_github_libp2p_go_libp2p_peerstore",
        importpath = "github.com/libp2p/go-libp2p-peerstore",
        sum = "h1:2ACefBX23iMdJU9Ke+dcXt3w86MIryes9v7In4+Qq3U=",
        version = "v0.2.6",
    )
    go_repository(
        name = "com_github_libp2p_go_libp2p_pnet",
        importpath = "github.com/libp2p/go-libp2p-pnet",
        sum = "h1:J6htxttBipJujEjz1y0a5+eYoiPcFHhSYHH6na5f0/k=",
        version = "v0.2.0",
    )

    go_repository(
        name = "com_github_libp2p_go_libp2p_pubsub",
        build_file_proto_mode = "disable_global",
        importpath = "github.com/libp2p/go-libp2p-pubsub",
        sum = "h1:YNVRyXqBgv9i4RG88jzoTtkSOaSB45CqHkL29NNBZb4=",
        version = "v0.4.0",
    )

    go_repository(
        name = "com_github_libp2p_go_libp2p_secio",
        build_file_proto_mode = "disable_global",
        importpath = "github.com/libp2p/go-libp2p-secio",
        sum = "h1:rLLPvShPQAcY6eNurKNZq3eZjPWfU9kXF2eI9jIYdrg=",
        version = "v0.2.2",
    )
    go_repository(
        name = "com_github_libp2p_go_libp2p_swarm",
        build_file_proto_mode = "disable_global",
        importpath = "github.com/libp2p/go-libp2p-swarm",
        sum = "h1:UTobu+oQHGdXTOGpZ4RefuVqYoJXcT0EBtSR74m2LkI=",
        version = "v0.3.1",
    )
    go_repository(
        name = "com_github_libp2p_go_libp2p_testing",
        importpath = "github.com/libp2p/go-libp2p-testing",
        sum = "h1:ZiBYstPamsi7y6NJZebRudUzsYmVkt998hltyLqf8+g=",
        version = "v0.3.0",
    )
    go_repository(
        name = "com_github_libp2p_go_libp2p_tls",
        importpath = "github.com/libp2p/go-libp2p-tls",
        patch_args = ["-p1"],
        patches = [
            "@prysm//third_party:libp2p_tls.patch",  # See: https://github.com/libp2p/go-libp2p-tls/issues/66
        ],
        sum = "h1:Ge/2CYttU7XdkPPqQ7e3TiuMFneLie1rM/UjRxPPGsI=",
        version = "v0.1.4-0.20200421131144-8a8ad624a291",
    )

    go_repository(
        name = "com_github_libp2p_go_libp2p_transport_upgrader",
        importpath = "github.com/libp2p/go-libp2p-transport-upgrader",
        sum = "h1:q3ULhsknEQ34eVDhv4YwKS8iet69ffs9+Fir6a7weN4=",
        version = "v0.3.0",
    )
    go_repository(
        name = "com_github_libp2p_go_libp2p_yamux",
        importpath = "github.com/libp2p/go-libp2p-yamux",
        sum = "h1:TJxRVPY9SjH7TNrNC80l1OJMBiWhs1qpKmeB+1Ug3xU=",
        version = "v0.4.1",
    )
    go_repository(
        name = "com_github_libp2p_go_maddr_filter",
        importpath = "github.com/libp2p/go-maddr-filter",
        sum = "h1:4ACqZKw8AqiuJfwFGq1CYDFugfXTOos+qQ3DETkhtCE=",
        version = "v0.1.0",
    )
    go_repository(
        name = "com_github_libp2p_go_mplex",
        importpath = "github.com/libp2p/go-mplex",
        sum = "h1:Ov/D+8oBlbRkjBs1R1Iua8hJ8cUfbdiW8EOdZuxcgaI=",
        version = "v0.2.0",
    )
    go_repository(
        name = "com_github_libp2p_go_msgio",
        importpath = "github.com/libp2p/go-msgio",
        sum = "h1:lQ7Uc0kS1wb1EfRxO2Eir/RJoHkHn7t6o+EiwsYIKJA=",
        version = "v0.0.6",
    )
    go_repository(
        name = "com_github_libp2p_go_nat",
        importpath = "github.com/libp2p/go-nat",
        sum = "h1:qxnwkco8RLKqVh1NmjQ+tJ8p8khNLFxuElYG/TwqW4Q=",
        version = "v0.0.5",
    )
    go_repository(
        name = "com_github_libp2p_go_netroute",
        importpath = "github.com/libp2p/go-netroute",
        sum = "h1:47V0+hJfYaqj1WO0A+cDkRc9xr9qKiK7i8zaoGv8Mmo=",
        version = "v0.1.4",
    )
    go_repository(
        name = "com_github_libp2p_go_openssl",
        importpath = "github.com/libp2p/go-openssl",
        sum = "h1:eCAzdLejcNVBzP/iZM9vqHnQm+XyCEbSSIheIPRGNsw=",
        version = "v0.0.7",
    )

    go_repository(
        name = "com_github_libp2p_go_reuseport",
        importpath = "github.com/libp2p/go-reuseport",
        sum = "h1:XSG94b1FJfGA01BUrT82imejHQyTxO4jEWqheyCXYvU=",
        version = "v0.0.2",
    )
    go_repository(
        name = "com_github_libp2p_go_reuseport_transport",
        importpath = "github.com/libp2p/go-reuseport-transport",
        sum = "h1:OZGz0RB620QDGpv300n1zaOcKGGAoGVf8h9txtt/1uM=",
        version = "v0.0.4",
    )
    go_repository(
        name = "com_github_libp2p_go_sockaddr",
        importpath = "github.com/libp2p/go-sockaddr",
        sum = "h1:Y4s3/jNoryVRKEBrkJ576F17CPOaMIzUeCsg7dlTDj0=",
        version = "v0.1.0",
    )
    go_repository(
        name = "com_github_libp2p_go_stream_muxer",
        importpath = "github.com/libp2p/go-stream-muxer",
        sum = "h1:Ce6e2Pyu+b5MC1k3eeFtAax0pW4gc6MosYSLV05UeLw=",
        version = "v0.0.1",
    )

    go_repository(
        name = "com_github_libp2p_go_stream_muxer_multistream",
        importpath = "github.com/libp2p/go-stream-muxer-multistream",
        sum = "h1:TqnSHPJEIqDEO7h1wZZ0p3DXdvDSiLHQidKKUGZtiOY=",
        version = "v0.3.0",
    )
    go_repository(
        name = "com_github_libp2p_go_tcp_transport",
        importpath = "github.com/libp2p/go-tcp-transport",
        sum = "h1:ExZiVQV+h+qL16fzCWtd1HSzPsqWottJ8KXwWaVi8Ns=",
        version = "v0.2.1",
    )

    go_repository(
        name = "com_github_libp2p_go_ws_transport",
        importpath = "github.com/libp2p/go-ws-transport",
        sum = "h1:ZX5rWB8nhRRJVaPO6tmkGI/Xx8XNboYX20PW5hXIscw=",
        version = "v0.3.1",
    )
    go_repository(
        name = "com_github_libp2p_go_yamux",
        importpath = "github.com/libp2p/go-yamux",
        sum = "h1:P1Fe9vF4th5JOxxgQvfbOHkrGqIZniTLf+ddhZp8YTI=",
        version = "v1.4.1",
    )
    go_repository(
        name = "com_github_lightstep_lightstep_tracer_common_golang_gogo",
        importpath = "github.com/lightstep/lightstep-tracer-common/golang/gogo",
        sum = "h1:143Bb8f8DuGWck/xpNUOckBVYfFbBTnLevfRZ1aVVqo=",
        version = "v0.0.0-20190605223551-bc2310a04743",
    )
    go_repository(
        name = "com_github_lightstep_lightstep_tracer_go",
        importpath = "github.com/lightstep/lightstep-tracer-go",
        sum = "h1:vi1F1IQ8N7hNWytK9DpJsUfQhGuNSc19z330K6vl4zk=",
        version = "v0.18.1",
    )

    go_repository(
        name = "com_github_logrusorgru_aurora",
        importpath = "github.com/logrusorgru/aurora",
        sum = "h1:tOpm7WcpBTn4fjmVfgpQq0EfczGlG91VSDkswnjF5A8=",
        version = "v2.0.3+incompatible",
    )

    go_repository(
        name = "com_github_lunixbochs_vtclean",
        importpath = "github.com/lunixbochs/vtclean",
        sum = "h1:xu2sLAri4lGiovBDQKxl5mrXyESr3gUr5m5SM5+LVb8=",
        version = "v1.0.0",
    )
    go_repository(
        name = "com_github_lyft_protoc_gen_validate",
        importpath = "github.com/lyft/protoc-gen-validate",
        sum = "h1:KNt/RhmQTOLr7Aj8PsJ7mTronaFyx80mRTT9qF261dA=",
        version = "v0.0.13",
    )

    go_repository(
        name = "com_github_magiconair_properties",
        importpath = "github.com/magiconair/properties",
        sum = "h1:ZC2Vc7/ZFkGmsVC9KvOjumD+G5lXy2RtTKyzRKO2BQ4=",
        version = "v1.8.1",
    )
    go_repository(
        name = "com_github_mailru_easyjson",
        importpath = "github.com/mailru/easyjson",
        sum = "h1:2gxZ0XQIU/5z3Z3bUBu+FXuk2pFbkN6tcwi/pjyaDic=",
        version = "v0.0.0-20180823135443-60711f1a8329",
    )

    go_repository(
        name = "com_github_manifoldco_promptui",
        importpath = "github.com/manifoldco/promptui",
        sum = "h1:3l11YT8tm9MnwGFQ4kETwkzpAwY2Jt9lCrumCUW4+z4=",
        version = "v0.7.0",
    )

    go_repository(
        name = "com_github_mattn_go_colorable",
        importpath = "github.com/mattn/go-colorable",
        sum = "h1:snbPLB8fVfU9iwbbo30TPtbLRzwWu6aJS6Xh4eaaviA=",
        version = "v0.1.4",
    )
    go_repository(
        name = "com_github_mattn_go_ieproxy",
        importpath = "github.com/mattn/go-ieproxy",
        sum = "h1:oNAwILwmgWKFpuU+dXvI6dl9jG2mAWAZLX3r9s0PPiw=",
        version = "v0.0.0-20190702010315-6dee0af9227d",
    )

    go_repository(
        name = "com_github_mattn_go_isatty",
        importpath = "github.com/mattn/go-isatty",
        sum = "h1:wuysRhFDzyxgEmMf5xjvJ2M9dZoWAXNNr5LSBS7uHXY=",
        version = "v0.0.12",
    )
    go_repository(
        name = "com_github_mattn_go_runewidth",
        importpath = "github.com/mattn/go-runewidth",
        sum = "h1:Lm995f3rfxdpd6TSmuVCHVb/QhupuXlYr8sCI/QdE+0=",
        version = "v0.0.9",
    )

    go_repository(
        name = "com_github_mattn_go_sqlite3",
        importpath = "github.com/mattn/go-sqlite3",
        sum = "h1:LDdKkqtYlom37fkvqs8rMPFKAMe8+SgjbwZ6ex1/A/Q=",
        version = "v1.11.0",
    )
    go_repository(
        name = "com_github_mattn_go_tty",
        importpath = "github.com/mattn/go-tty",
        sum = "h1:d8RFOZ2IiFtFWBcKEHAFYJcPTf0wY5q0exFNJZVWa1U=",
        version = "v0.0.0-20180907095812-13ff1204f104",
    )
    go_repository(
        name = "com_github_matttproud_golang_protobuf_extensions",
        importpath = "github.com/matttproud/golang_protobuf_extensions",
        sum = "h1:4hp9jkHxhMHkqkrB3Ix0jegS5sx/RkqARlsWZ6pIwiU=",
        version = "v1.0.1",
    )
    go_repository(
        name = "com_github_mgutz_ansi",
        importpath = "github.com/mgutz/ansi",
        sum = "h1:j7+1HpAFS1zy5+Q4qx1fWh90gTKwiN4QCGoY9TWyyO4=",
        version = "v0.0.0-20170206155736-9520e82c474b",
    )

    go_repository(
        name = "com_github_miekg_dns",
        importpath = "github.com/miekg/dns",
        sum = "h1:sJFOl9BgwbYAWOGEwr61FU28pqsBNdpRBnhGXtO06Oo=",
        version = "v1.1.31",
    )

    go_repository(
        name = "com_github_minio_blake2b_simd",
        importpath = "github.com/minio/blake2b-simd",
        sum = "h1:lYpkrQH5ajf0OXOcUbGjvZxxijuBwbbmlSxLiuofa+g=",
        version = "v0.0.0-20160723061019-3f5f724cb5b1",
    )
    go_repository(
        name = "com_github_minio_highwayhash",
        importpath = "github.com/minio/highwayhash",
        sum = "h1:dZ6IIu8Z14VlC0VpfKofAhCy74wu/Qb5gcn52yWoz/0=",
        version = "v1.0.1",
    )
    go_repository(
        name = "com_github_minio_sha256_simd",
        importpath = "github.com/minio/sha256-simd",
        sum = "h1:v1ta+49hkWZyvaKwrQB8elexRqm6Y0aMLjCNsrYxo6g=",
        version = "v1.0.0",
    )
    go_repository(
        name = "com_github_mitchellh_cli",
        importpath = "github.com/mitchellh/cli",
        sum = "h1:iGBIsUe3+HZ/AD/Vd7DErOt5sU9fa8Uj7A2s1aggv1Y=",
        version = "v1.0.0",
    )

    go_repository(
        name = "com_github_mitchellh_colorstring",
        importpath = "github.com/mitchellh/colorstring",
        sum = "h1:62I3jR2EmQ4l5rM/4FEfDWcRD+abF5XlKShorW5LRoQ=",
        version = "v0.0.0-20190213212951-d06e56a500db",
    )

    go_repository(
        name = "com_github_mitchellh_go_homedir",
        importpath = "github.com/mitchellh/go-homedir",
        sum = "h1:lukF9ziXFxDFPkA1vsr5zpc1XuPDn/wFntq5mG+4E0Y=",
        version = "v1.1.0",
    )
    go_repository(
        name = "com_github_mitchellh_go_testing_interface",
        importpath = "github.com/mitchellh/go-testing-interface",
        sum = "h1:fzU/JVNcaqHQEcVFAKeR41fkiLdIPrefOvVG1VZ96U0=",
        version = "v1.0.0",
    )
    go_repository(
        name = "com_github_mitchellh_gox",
        importpath = "github.com/mitchellh/gox",
        sum = "h1:lfGJxY7ToLJQjHHwi0EX6uYBdK78egf954SQl13PQJc=",
        version = "v0.4.0",
    )
    go_repository(
        name = "com_github_mitchellh_iochan",
        importpath = "github.com/mitchellh/iochan",
        sum = "h1:C+X3KsSTLFVBr/tK1eYN/vs4rJcvsiLU338UhYPJWeY=",
        version = "v1.0.0",
    )

    go_repository(
        name = "com_github_mitchellh_mapstructure",
        importpath = "github.com/mitchellh/mapstructure",
        sum = "h1:CpVNEelQCZBooIPDn+AR3NpivK/TIKU8bDxdASFVQag=",
        version = "v1.4.1",
    )

    go_repository(
        name = "com_github_modern_go_concurrent",
        importpath = "github.com/modern-go/concurrent",
        sum = "h1:TRLaZ9cD/w8PVh93nsPXa1VrQ6jlwL5oN8l14QlcNfg=",
        version = "v0.0.0-20180306012644-bacd9c7ef1dd",
    )
    go_repository(
        name = "com_github_modern_go_reflect2",
        importpath = "github.com/modern-go/reflect2",
        sum = "h1:9f412s+6RmYXLWZSEzVVgPGK7C2PphHj5RJrvfx9AWI=",
        version = "v1.0.1",
    )
    go_repository(
        name = "com_github_mohae_deepcopy",
        importpath = "github.com/mohae/deepcopy",
        sum = "h1:RWengNIwukTxcDr9M+97sNutRR1RKhG96O6jWumTTnw=",
        version = "v0.0.0-20170929034955-c48cc78d4826",
    )
    go_repository(
        name = "com_github_mr_tron_base58",
        importpath = "github.com/mr-tron/base58",
        sum = "h1:T/HDJBh4ZCPbU39/+c3rRvE0uKBQlU27+QI8LJ4t64o=",
        version = "v1.2.0",
    )

    go_repository(
        name = "com_github_mschoch_smat",
        importpath = "github.com/mschoch/smat",
        sum = "h1:VeRdUYdCw49yizlSbMEn2SZ+gT+3IUKx8BqxyQdz+BY=",
        version = "v0.0.0-20160514031455-90eadee771ae",
    )
    go_repository(
        name = "com_github_multiformats_go_base32",
        importpath = "github.com/multiformats/go-base32",
        sum = "h1:tw5+NhuwaOjJCC5Pp82QuXbrmLzWg7uxlMFp8Nq/kkI=",
        version = "v0.0.3",
    )
    go_repository(
        name = "com_github_multiformats_go_base36",
        importpath = "github.com/multiformats/go-base36",
        sum = "h1:JR6TyF7JjGd3m6FbLU2cOxhC0Li8z8dLNGQ89tUg4F4=",
        version = "v0.1.0",
    )

    go_repository(
        name = "com_github_multiformats_go_multiaddr",
        importpath = "github.com/multiformats/go-multiaddr",
        sum = "h1:1bxa+W7j9wZKTZREySx1vPMs2TqrYWjVZ7zE6/XLG1I=",
        version = "v0.3.1",
    )
    go_repository(
        name = "com_github_multiformats_go_multiaddr_dns",
        importpath = "github.com/multiformats/go-multiaddr-dns",
        sum = "h1:YWJoIDwLePniH7OU5hBnDZV6SWuvJqJ0YtN6pLeH9zA=",
        version = "v0.2.0",
    )
    go_repository(
        name = "com_github_multiformats_go_multiaddr_fmt",
        importpath = "github.com/multiformats/go-multiaddr-fmt",
        sum = "h1:WLEFClPycPkp4fnIzoFoV9FVd49/eQsuaL3/CWe167E=",
        version = "v0.1.0",
    )
    go_repository(
        name = "com_github_multiformats_go_multiaddr_net",
        importpath = "github.com/multiformats/go-multiaddr-net",
        sum = "h1:MSXRGN0mFymt6B1yo/6BPnIRpLPEnKgQNvVfCX5VDJk=",
        version = "v0.2.0",
    )
    go_repository(
        name = "com_github_multiformats_go_multibase",
        importpath = "github.com/multiformats/go-multibase",
        sum = "h1:l/B6bJDQjvQ5G52jw4QGSYeOTZoAwIO77RblWplfIqk=",
        version = "v0.0.3",
    )
    go_repository(
        name = "com_github_multiformats_go_multihash",
        importpath = "github.com/multiformats/go-multihash",
        sum = "h1:QoBceQYQQtNUuf6s7wHxnE2c8bhbMqhfGzNI032se/I=",
        version = "v0.0.14",
    )
    go_repository(
        name = "com_github_multiformats_go_multistream",
        importpath = "github.com/multiformats/go-multistream",
        sum = "h1:6AuNmQVKUkRnddw2YiDjt5Elit40SFxMJkVnhmETXtU=",
        version = "v0.2.0",
    )
    go_repository(
        name = "com_github_multiformats_go_varint",
        importpath = "github.com/multiformats/go-varint",
        sum = "h1:gk85QWKxh3TazbLxED/NlDVv8+q+ReFJk7Y2W/KhfNY=",
        version = "v0.0.6",
    )
    go_repository(
        name = "com_github_munnerz_goautoneg",
        importpath = "github.com/munnerz/goautoneg",
        sum = "h1:7PxY7LVfSZm7PEeBTyK1rj1gABdCO2mbri6GKO1cMDs=",
        version = "v0.0.0-20120707110453-a547fc61f48d",
    )
    go_repository(
        name = "com_github_mwitkow_go_conntrack",
        importpath = "github.com/mwitkow/go-conntrack",
        sum = "h1:KUppIJq7/+SVif2QVs3tOP0zanoHgBEVAwHxUSIzRqU=",
        version = "v0.0.0-20190716064945-2f068394615f",
    )
    go_repository(
        name = "com_github_mxk_go_flowrate",
        importpath = "github.com/mxk/go-flowrate",
        sum = "h1:y5//uYreIhSUg3J1GEMiLbxo1LJaP8RfCpH6pymGZus=",
        version = "v0.0.0-20140419014527-cca7078d478f",
    )
    go_repository(
        name = "com_github_naoina_go_stringutil",
        importpath = "github.com/naoina/go-stringutil",
        sum = "h1:rCUeRUHjBjGTSHl0VC00jUPLz8/F9dDzYI70Hzifhks=",
        version = "v0.1.0",
    )

    go_repository(
        name = "com_github_naoina_toml",
        importpath = "github.com/naoina/toml",
        sum = "h1:shk/vn9oCoOTmwcouEdwIeOtOGA/ELRUw/GwvxwfT+0=",
        version = "v0.1.2-0.20170918210437-9fafd6967416",
    )
    go_repository(
        name = "com_github_nats_io_jwt",
        importpath = "github.com/nats-io/jwt",
        sum = "h1:+RB5hMpXUUA2dfxuhBTEkMOrYmM+gKIZYS1KjSostMI=",
        version = "v0.3.2",
    )
    go_repository(
        name = "com_github_nats_io_nats_go",
        importpath = "github.com/nats-io/nats.go",
        sum = "h1:ik3HbLhZ0YABLto7iX80pZLPw/6dx3T+++MZJwLnMrQ=",
        version = "v1.9.1",
    )
    go_repository(
        name = "com_github_nats_io_nats_server_v2",
        importpath = "github.com/nats-io/nats-server/v2",
        sum = "h1:i2Ly0B+1+rzNZHHWtD4ZwKi+OU5l+uQo1iDHZ2PmiIc=",
        version = "v2.1.2",
    )
    go_repository(
        name = "com_github_nats_io_nkeys",
        importpath = "github.com/nats-io/nkeys",
        sum = "h1:6JrEfig+HzTH85yxzhSVbjHRJv9cn0p6n3IngIcM5/k=",
        version = "v0.1.3",
    )
    go_repository(
        name = "com_github_nats_io_nuid",
        importpath = "github.com/nats-io/nuid",
        sum = "h1:5iA8DT8V7q8WK2EScv2padNa/rTESc1KdnPw4TC2paw=",
        version = "v1.0.1",
    )

    go_repository(
        name = "com_github_nbutton23_zxcvbn_go",
        importpath = "github.com/nbutton23/zxcvbn-go",
        sum = "h1:AREM5mwr4u1ORQBMvzfzBgpsctsbQikCVpvC+tX285E=",
        version = "v0.0.0-20180912185939-ae427f1e4c1d",
    )
    go_repository(
        name = "com_github_nishanths_predeclared",
        importpath = "github.com/nishanths/predeclared",
        sum = "h1:3f0nxAmdj/VoCGN/ijdMy7bj6SBagaqYg1B0hu8clMA=",
        version = "v0.0.0-20200524104333-86fad755b4d3",
    )

    go_repository(
        name = "com_github_nxadm_tail",
        importpath = "github.com/nxadm/tail",
        sum = "h1:DQuhQpB1tVlglWS2hLQ5OV6B5r8aGxSrPc5Qo6uTN78=",
        version = "v1.4.4",
    )
    go_repository(
        name = "com_github_nytimes_gziphandler",
        importpath = "github.com/NYTimes/gziphandler",
        sum = "h1:lsxEuwrXEAokXB9qhlbKWPpo3KMLZQ5WB5WLQRW1uq0=",
        version = "v0.0.0-20170623195520-56545f4a5d46",
    )
    go_repository(
        name = "com_github_oklog_oklog",
        importpath = "github.com/oklog/oklog",
        sum = "h1:wVfs8F+in6nTBMkA7CbRw+zZMIB7nNM825cM1wuzoTk=",
        version = "v0.3.2",
    )
    go_repository(
        name = "com_github_oklog_run",
        importpath = "github.com/oklog/run",
        sum = "h1:Ru7dDtJNOyC66gQ5dQmaCa0qIsAUFY3sFpK1Xk8igrw=",
        version = "v1.0.0",
    )

    go_repository(
        name = "com_github_oklog_ulid",
        importpath = "github.com/oklog/ulid",
        sum = "h1:EGfNDEx6MqHz8B3uNV6QAib1UR2Lm97sHi3ocA6ESJ4=",
        version = "v1.3.1",
    )
    go_repository(
        name = "com_github_olekukonko_tablewriter",
        importpath = "github.com/olekukonko/tablewriter",
        sum = "h1:P2Ga83D34wi1o9J6Wh1mRuqd4mF/x/lgBS7N7AbDhec=",
        version = "v0.0.5",
    )
    go_repository(
        name = "com_github_oneofone_xxhash",
        importpath = "github.com/OneOfOne/xxhash",
        sum = "h1:KMrpdQIwFcEqXDklaen+P1axHaj9BSKzvpUUfnHldSE=",
        version = "v1.2.2",
    )
    go_repository(
        name = "com_github_onsi_ginkgo",
        importpath = "github.com/onsi/ginkgo",
        sum = "h1:2mOpI4JVVPBN+WQRa0WKH2eXR+Ey+uK4n7Zj0aYpIQA=",
        version = "v1.14.0",
    )
    go_repository(
        name = "com_github_onsi_gomega",
        importpath = "github.com/onsi/gomega",
        sum = "h1:o0+MgICZLuZ7xjH7Vx6zS/zcu93/BEp1VwkIW1mEXCE=",
        version = "v1.10.1",
    )
    go_repository(
        name = "com_github_op_go_logging",
        importpath = "github.com/op/go-logging",
        sum = "h1:lDH9UUVJtmYCjyT0CI4q8xvlXPxeZ0gYCVvWbmPlp88=",
        version = "v0.0.0-20160315200505-970db520ece7",
    )

    go_repository(
        name = "com_github_openconfig_gnmi",
        importpath = "github.com/openconfig/gnmi",
        sum = "h1:a380JP+B7xlMbEQOlha1buKhzBPXFqgFXplyWCEIGEY=",
        version = "v0.0.0-20190823184014-89b2bf29312c",
    )
    go_repository(
        name = "com_github_openconfig_reference",
        importpath = "github.com/openconfig/reference",
        sum = "h1:yHCGAHg2zMaW8olLrqEt3SAHGcEx2aJPEQWMRCyravY=",
        version = "v0.0.0-20190727015836-8dfd928c9696",
    )
    go_repository(
        name = "com_github_opentracing_basictracer_go",
        importpath = "github.com/opentracing/basictracer-go",
        sum = "h1:YyUAhaEfjoWXclZVJ9sGoNct7j4TVk7lZWlQw5UXuoo=",
        version = "v1.0.0",
    )
    go_repository(
        name = "com_github_opentracing_contrib_go_observer",
        importpath = "github.com/opentracing-contrib/go-observer",
        sum = "h1:lM6RxxfUMrYL/f8bWEUqdXrANWtrL7Nndbm9iFN0DlU=",
        version = "v0.0.0-20170622124052-a52f23424492",
    )

    go_repository(
        name = "com_github_opentracing_opentracing_go",
        importpath = "github.com/opentracing/opentracing-go",
        sum = "h1:uEJPy/1a5RIPAJ0Ov+OIO8OxWu77jEv+1B0VhjKrZUs=",
        version = "v1.2.0",
    )
    go_repository(
        name = "com_github_openzipkin_contrib_zipkin_go_opentracing",
        importpath = "github.com/openzipkin-contrib/zipkin-go-opentracing",
        sum = "h1:ZCnq+JUrvXcDVhX/xRolRBZifmabN1HcS1wrPSvxhrU=",
        version = "v0.4.5",
    )
    go_repository(
        name = "com_github_openzipkin_zipkin_go",
        importpath = "github.com/openzipkin/zipkin-go",
        sum = "h1:nY8Hti+WKaP0cRsSeQ026wU03QsM762XBeCXBb9NAWI=",
        version = "v0.2.2",
    )
    go_repository(
        name = "com_github_pact_foundation_pact_go",
        importpath = "github.com/pact-foundation/pact-go",
        sum = "h1:OYkFijGHoZAYbOIb1LWXrwKQbMMRUv1oQ89blD2Mh2Q=",
        version = "v1.0.4",
    )
    go_repository(
        name = "com_github_pascaldekloe_goe",
        importpath = "github.com/pascaldekloe/goe",
        sum = "h1:Lgl0gzECD8GnQ5QCWA8o6BtfL6mDH5rQgM4/fX3avOs=",
        version = "v0.0.0-20180627143212-57f6aae5913c",
    )

    go_repository(
        name = "com_github_patrickmn_go_cache",
        importpath = "github.com/patrickmn/go-cache",
        sum = "h1:HRMgzkcYKYpi3C8ajMPV8OFXaaRUnok+kx1WdO15EQc=",
        version = "v2.1.0+incompatible",
    )
    go_repository(
        name = "com_github_paulbellamy_ratecounter",
        importpath = "github.com/paulbellamy/ratecounter",
        sum = "h1:2L/RhJq+HA8gBQImDXtLPrDXK5qAj6ozWVK/zFXVJGs=",
        version = "v0.2.0",
    )

    go_repository(
        name = "com_github_pborman_uuid",
        importpath = "github.com/pborman/uuid",
        sum = "h1:+ZZIw58t/ozdjRaXh/3awHfmWRbzYxJoAdNJxe/3pvw=",
        version = "v1.2.1",
    )
    go_repository(
        name = "com_github_pelletier_go_toml",
        importpath = "github.com/pelletier/go-toml",
        sum = "h1:T5zMGML61Wp+FlcbWjRDT7yAxhJNAiPPLOFECq181zc=",
        version = "v1.2.0",
    )
    go_repository(
        name = "com_github_performancecopilot_speed",
        importpath = "github.com/performancecopilot/speed",
        sum = "h1:2WnRzIquHa5QxaJKShDkLM+sc0JPuwhXzK8OYOyt3Vg=",
        version = "v3.0.0+incompatible",
    )

    go_repository(
        name = "com_github_peterbourgon_diskv",
        importpath = "github.com/peterbourgon/diskv",
        sum = "h1:UBdAOUP5p4RWqPBg048CAvpKN+vxiaj6gdUUzhl4XmI=",
        version = "v2.0.1+incompatible",
    )

    go_repository(
        name = "com_github_peterh_liner",
        importpath = "github.com/peterh/liner",
        sum = "h1:w/UPXyl5GfahFxcTOz2j9wCIHNI+pUPr2laqpojKNCg=",
        version = "v1.2.0",
    )

    go_repository(
        name = "com_github_philhofer_fwd",
        importpath = "github.com/philhofer/fwd",
        sum = "h1:UbZqGr5Y38ApvM/V/jEljVxwocdweyH+vmYvRPBnbqQ=",
        version = "v1.0.0",
    )

    go_repository(
        name = "com_github_pierrec_lz4",
        importpath = "github.com/pierrec/lz4",
        sum = "h1:mFe7ttWaflA46Mhqh+jUfjp2qTbPYxLB2/OyBppH9dg=",
        version = "v2.4.1+incompatible",
    )

    go_repository(
        name = "com_github_pkg_errors",
        importpath = "github.com/pkg/errors",
        sum = "h1:FEBLx1zS214owpjy7qsBeixbURkuhQAwrK5UwLGTwt4=",
        version = "v0.9.1",
    )
    go_repository(
        name = "com_github_pkg_profile",
        importpath = "github.com/pkg/profile",
        sum = "h1:042Buzk+NhDI+DeSAA62RwJL8VAuZUMQZUjCsRz1Mug=",
        version = "v1.5.0",
    )

    go_repository(
        name = "com_github_pkg_term",
        importpath = "github.com/pkg/term",
        sum = "h1:tFwafIEMf0B7NlcxV/zJ6leBIa81D3hgGSgsE5hCkOQ=",
        version = "v0.0.0-20180730021639-bffc007b7fd5",
    )
    go_repository(
        name = "com_github_pmezard_go_difflib",
        importpath = "github.com/pmezard/go-difflib",
        sum = "h1:4DBwDE0NGyQoBHbLQYPwSUPoCMWR5BEzIk/f1lZbAQM=",
        version = "v1.0.0",
    )
    go_repository(
        name = "com_github_posener_complete",
        importpath = "github.com/posener/complete",
        sum = "h1:ccV59UEOTzVDnDUEFdT95ZzHVZ+5+158q8+SJb2QV5w=",
        version = "v1.1.1",
    )

    go_repository(
        name = "com_github_prestonvanloon_go_recaptcha",
        importpath = "github.com/prestonvanloon/go-recaptcha",
        sum = "h1:/JK1WfWJGBNDKY70uiB53iKKbFqxBx2CuYgj9hK2O70=",
        version = "v0.0.0-20190217191114-0834cef6e8bd",
    )
    go_repository(
        name = "com_github_prometheus_client_golang",
        importpath = "github.com/prometheus/client_golang",
        sum = "h1:Rrch9mh17XcxvEu9D9DEpb4isxjGBtcevQjKvxPRQIU=",
        version = "v1.9.0",
    )
    go_repository(
        name = "com_github_prometheus_client_model",
        importpath = "github.com/prometheus/client_model",
        sum = "h1:uq5h0d+GuxiXLJLNABMgp2qUWDPiLvgCzz2dUR+/W/M=",
        version = "v0.2.0",
    )
    go_repository(
        name = "com_github_prometheus_common",
        importpath = "github.com/prometheus/common",
        sum = "h1:4fgOnadei3EZvgRwxJ7RMpG1k1pOZth5Pc13tyspaKM=",
        version = "v0.15.0",
    )
    go_repository(
        name = "com_github_prometheus_procfs",
        importpath = "github.com/prometheus/procfs",
        sum = "h1:Uehi/mxLK0eiUc0H0++5tpMGTexB8wZ598MIgU8VpDM=",
        version = "v0.3.0",
    )
    go_repository(
        name = "com_github_prometheus_prom2json",
        importpath = "github.com/prometheus/prom2json",
        sum = "h1:BlqrtbT9lLH3ZsOVhXPsHzFrApCTKRifB7gjJuypu6Y=",
        version = "v1.3.0",
    )

    go_repository(
        name = "com_github_prometheus_tsdb",
        importpath = "github.com/prometheus/tsdb",
        sum = "h1:If5rVCMTp6W2SiRAQFlbpJNgVlgMEd+U2GZckwK38ic=",
        version = "v0.10.0",
    )
    go_repository(
        name = "com_github_prysmaticlabs_eth2_types",
        importpath = "github.com/prysmaticlabs/eth2-types",
<<<<<<< HEAD
        sum = "h1:b4WxLSz1KzkEdF/DPcog9gIKN9d9YAFgbZO1hqjNrW0=",
        version = "v0.0.0-20210219172114-1da477c09a06",
=======
        sum = "h1:1dN7YAqMN3oAJ0LceWcyv/U4jHLh+5urnSnr4br6zg4=",
        version = "v0.0.0-20210303084904-c9735a06829d",
>>>>>>> 35990c0a
    )
    go_repository(
        name = "com_github_prysmaticlabs_go_bitfield",
        importpath = "github.com/prysmaticlabs/go-bitfield",
        sum = "h1:9rrmgQval2GOmtMAgGLdqcCEZLraNaN3k2mY+07cx64=",
        version = "v0.0.0-20210706153858-5cb5ce8bdbfe",
    )
    go_repository(
        name = "com_github_prysmaticlabs_prombbolt",
        importpath = "github.com/prysmaticlabs/prombbolt",
        sum = "h1:9PHRCuO/VN0s9k+RmLykho7AjDxblNYI5bYKed16NPU=",
        version = "v0.0.0-20210126082820-9b7adba6db7c",
    )
    go_repository(
        name = "com_github_prysmaticlabs_protoc_gen_go_cast",
        importpath = "github.com/prysmaticlabs/protoc-gen-go-cast",
        sum = "h1:k7CCMwN7VooQ7GhfySnaVyI4/9+QbhJTdasoC6VOZOI=",
        version = "v0.0.0-20210504233148-1e141af6a0a1",
    )

    go_repository(
        name = "com_github_puerkitobio_purell",
        importpath = "github.com/PuerkitoBio/purell",
        sum = "h1:0GoNN3taZV6QI81IXgCbxMyEaJDXMSIjArYBCYzVVvs=",
        version = "v1.0.0",
    )
    go_repository(
        name = "com_github_puerkitobio_urlesc",
        importpath = "github.com/PuerkitoBio/urlesc",
        sum = "h1:JCHLVE3B+kJde7bIEo5N4J+ZbLhp0J1Fs+ulyRws4gE=",
        version = "v0.0.0-20160726150825-5bd2802263f2",
    )
    go_repository(
        name = "com_github_r3labs_sse",
        importpath = "github.com/r3labs/sse",
        sum = "h1:zAsgcP8MhzAbhMnB1QQ2O7ZhWYVGYSR2iVcjzQuPV+o=",
        version = "v0.0.0-20210224172625-26fe804710bc",
    )

    go_repository(
        name = "com_github_rcrowley_go_metrics",
        importpath = "github.com/rcrowley/go-metrics",
        sum = "h1:dY6ETXrvDG7Sa4vE8ZQG4yqWg6UnOcbqTAahkV813vQ=",
        version = "v0.0.0-20190826022208-cac0b30c2563",
    )

    go_repository(
        name = "com_github_retailnext_hllpp",
        importpath = "github.com/retailnext/hllpp",
        sum = "h1:RnWNS9Hlm8BIkjr6wx8li5abe0fr73jljLycdfemTp0=",
        version = "v1.0.1-0.20180308014038-101a6d2f8b52",
    )
    go_repository(
        name = "com_github_rjeczalik_notify",
        importpath = "github.com/rjeczalik/notify",
        sum = "h1:CLCKso/QK1snAlnhNR/CNvNiFU2saUtjV0bx3EwNeCE=",
        version = "v0.9.1",
    )
    go_repository(
        name = "com_github_rogpeppe_fastuuid",
        importpath = "github.com/rogpeppe/fastuuid",
        sum = "h1:Ppwyp6VYCF1nvBTXL3trRso7mXMlRrw9ooo375wvi2s=",
        version = "v1.2.0",
    )
    go_repository(
        name = "com_github_rogpeppe_go_internal",
        importpath = "github.com/rogpeppe/go-internal",
        sum = "h1:RR9dF3JtopPvtkroDZuVD7qquD0bnHlKSqaQhgwt8yk=",
        version = "v1.3.0",
    )

    go_repository(
        name = "com_github_rs_cors",
        importpath = "github.com/rs/cors",
        sum = "h1:+88SsELBHx5r+hZ8TCkggzSstaWNbDvThkVK8H6f9ik=",
        version = "v1.7.0",
    )

    go_repository(
        name = "com_github_russross_blackfriday",
        importpath = "github.com/russross/blackfriday",
        sum = "h1:HyvC0ARfnZBqnXwABFeSZHpKvJHJJfPz81GNueLj0oo=",
        version = "v1.5.2",
    )

    go_repository(
        name = "com_github_russross_blackfriday_v2",
        importpath = "github.com/russross/blackfriday/v2",
        sum = "h1:lPqVAte+HuHNfhJ/0LC98ESWRz8afy9tM/0RK8m9o+Q=",
        version = "v2.0.1",
    )
    go_repository(
        name = "com_github_ryanuber_columnize",
        importpath = "github.com/ryanuber/columnize",
        sum = "h1:UFr9zpz4xgTnIE5yIMtWAMngCdZ9p/+q6lTbgelo80M=",
        version = "v0.0.0-20160712163229-9b3edd62028f",
    )
    go_repository(
        name = "com_github_samuel_go_zookeeper",
        importpath = "github.com/samuel/go-zookeeper",
        sum = "h1:p3Vo3i64TCLY7gIfzeQaUJ+kppEO5WQG3cL8iE8tGHU=",
        version = "v0.0.0-20190923202752-2cc03de413da",
    )

    go_repository(
        name = "com_github_satori_go_uuid",
        importpath = "github.com/satori/go.uuid",
        sum = "h1:0uYX9dsZ2yD7q2RtLRtPSdGDWzjeM3TbMJP9utgA0ww=",
        version = "v1.2.0",
    )

    go_repository(
        name = "com_github_schollz_progressbar_v3",
        importpath = "github.com/schollz/progressbar/v3",
        sum = "h1:nMinx+JaEm/zJz4cEyClQeAw5rsYSB5th3xv+5lV6Vg=",
        version = "v3.3.4",
    )
    go_repository(
        name = "com_github_sean_seed",
        importpath = "github.com/sean-/seed",
        sum = "h1:nn5Wsu0esKSJiIVhscUtVbo7ada43DJhG55ua/hjS5I=",
        version = "v0.0.0-20170313163322-e2103e2c3529",
    )

    go_repository(
        name = "com_github_segmentio_kafka_go",
        importpath = "github.com/segmentio/kafka-go",
        sum = "h1:HtCSf6B4gN/87yc5qTl7WsxPKQIIGXLPPM1bMCPOsoY=",
        version = "v0.2.0",
    )
    go_repository(
        name = "com_github_sergi_go_diff",
        importpath = "github.com/sergi/go-diff",
        sum = "h1:Kpca3qRNrduNnOQeazBd0ysaKrUJiIuISHxogkT9RPQ=",
        version = "v1.0.0",
    )

    go_repository(
        name = "com_github_shirou_gopsutil",
        importpath = "github.com/shirou/gopsutil",
        sum = "h1:Bn1aCHHRnjv4Bl16T8rcaFjYSrGrIZvpiGO6P3Q4GpU=",
        version = "v3.21.4-0.20210419000835-c7a38de76ee5+incompatible",
    )
    go_repository(
        name = "com_github_shopify_sarama",
        importpath = "github.com/Shopify/sarama",
        sum = "h1:3jnfWKD7gVwbB1KSy/lE0szA9duPuSFLViK0o/d3DgA=",
        version = "v1.26.1",
    )
    go_repository(
        name = "com_github_shopify_toxiproxy",
        importpath = "github.com/Shopify/toxiproxy",
        sum = "h1:TKdv8HiTLgE5wdJuEML90aBgNWsokNbMijUGhmcoBJc=",
        version = "v2.1.4+incompatible",
    )

    go_repository(
        name = "com_github_shurcool_sanitized_anchor_name",
        importpath = "github.com/shurcooL/sanitized_anchor_name",
        sum = "h1:PdmoCO6wvbs+7yrJyMORt4/BmY5IYyJwS/kOiWx8mHo=",
        version = "v1.0.0",
    )

    go_repository(
        name = "com_github_sirupsen_logrus",
        importpath = "github.com/sirupsen/logrus",
        sum = "h1:UBcNElsrwanuuMsnGSlYmtmgbb23qDR5dG+6X6Oo89I=",
        version = "v1.6.0",
    )

    go_repository(
        name = "com_github_smartystreets_assertions",
        importpath = "github.com/smartystreets/assertions",
        sum = "h1:zE9ykElWQ6/NYmHa3jpm/yHnI4xSofP+UP6SpjHcSeM=",
        version = "v0.0.0-20180927180507-b2de0cb4f26d",
    )
    go_repository(
        name = "com_github_smartystreets_goconvey",
        importpath = "github.com/smartystreets/goconvey",
        sum = "h1:fv0U8FUIMPNf1L9lnHLvLhgicrIVChEkdzIKYqbNC9s=",
        version = "v1.6.4",
    )
    go_repository(
        name = "com_github_smola_gocompat",
        importpath = "github.com/smola/gocompat",
        sum = "h1:6b1oIMlUXIpz//VKEDzPVBK8KG7beVwmHIUEBIs/Pns=",
        version = "v0.2.0",
    )
    go_repository(
        name = "com_github_soheilhy_cmux",
        importpath = "github.com/soheilhy/cmux",
        sum = "h1:0HKaf1o97UwFjHH9o5XsHUOF+tqmdA7KEzXLpiyaw0E=",
        version = "v0.1.4",
    )
    go_repository(
        name = "com_github_sony_gobreaker",
        importpath = "github.com/sony/gobreaker",
        sum = "h1:oMnRNZXX5j85zso6xCPRNPtmAycat+WcoKbklScLDgQ=",
        version = "v0.4.1",
    )

    go_repository(
        name = "com_github_spacemonkeygo_openssl",
        importpath = "github.com/spacemonkeygo/openssl",
        sum = "h1:/eS3yfGjQKG+9kayBkj0ip1BGhq6zJ3eaVksphxAaek=",
        version = "v0.0.0-20181017203307-c2dcc5cca94a",
    )
    go_repository(
        name = "com_github_spacemonkeygo_spacelog",
        importpath = "github.com/spacemonkeygo/spacelog",
        sum = "h1:RC6RW7j+1+HkWaX/Yh71Ee5ZHaHYt7ZP4sQgUrm6cDU=",
        version = "v0.0.0-20180420211403-2296661a0572",
    )

    go_repository(
        name = "com_github_spaolacci_murmur3",
        importpath = "github.com/spaolacci/murmur3",
        sum = "h1:7c1g84S4BPRrfL5Xrdp6fOJ206sU9y293DDHaoy0bLI=",
        version = "v1.1.0",
    )
    go_repository(
        name = "com_github_spf13_afero",
        importpath = "github.com/spf13/afero",
        sum = "h1:5jhuqJyZCZf2JRofRvN/nIFgIWNzPa3/Vz8mYylgbWc=",
        version = "v1.2.2",
    )
    go_repository(
        name = "com_github_spf13_cast",
        importpath = "github.com/spf13/cast",
        sum = "h1:oget//CVOEoFewqQxwr0Ej5yjygnqGkvggSE/gB35Q8=",
        version = "v1.3.0",
    )

    go_repository(
        name = "com_github_spf13_cobra",
        importpath = "github.com/spf13/cobra",
        sum = "h1:O63eWlXlvyw4YdsuatjRIU6emvJ2fqz+PTdMEoxIT2s=",
        version = "v1.0.1-0.20201006035406-b97b5ead31f7",
    )
    go_repository(
        name = "com_github_spf13_jwalterweatherman",
        importpath = "github.com/spf13/jwalterweatherman",
        sum = "h1:XHEdyB+EcvlqZamSM4ZOMGlc93t6AcsBEu9Gc1vn7yk=",
        version = "v1.0.0",
    )

    go_repository(
        name = "com_github_spf13_pflag",
        importpath = "github.com/spf13/pflag",
        sum = "h1:iy+VFUOCP1a+8yFto/drg2CJ5u0yRoB7fZw3DKv/JXA=",
        version = "v1.0.5",
    )
    go_repository(
        name = "com_github_spf13_viper",
        importpath = "github.com/spf13/viper",
        sum = "h1:xVKxvI7ouOI5I+U9s2eeiUfMaWBVoXA3AWskkrqK0VM=",
        version = "v1.7.0",
    )
    go_repository(
        name = "com_github_src_d_envconfig",
        importpath = "github.com/src-d/envconfig",
        sum = "h1:/AJi6DtjFhZKNx3OB2qMsq7y4yT5//AeSZIe7rk+PX8=",
        version = "v1.0.0",
    )
    go_repository(
        name = "com_github_stackexchange_wmi",
        importpath = "github.com/StackExchange/wmi",
        sum = "h1:5sXbqlSomvdjlRbWyNqkPsJ3Fg+tQZCbgeX1VGljbQY=",
        version = "v0.0.0-20210224194228-fe8f1750fd46",
    )
    go_repository(
        name = "com_github_status_im_keycard_go",
        importpath = "github.com/status-im/keycard-go",
        sum = "h1:Oo2KZNP70KE0+IUJSidPj/BFS/RXNHmKIJOdckzml2E=",
        version = "v0.0.0-20200402102358-957c09536969",
    )

    go_repository(
        name = "com_github_streadway_amqp",
        importpath = "github.com/streadway/amqp",
        sum = "h1:WhxRHzgeVGETMlmVfqhRn8RIeeNoPr2Czh33I4Zdccw=",
        version = "v0.0.0-20190827072141-edfb9018d271",
    )
    go_repository(
        name = "com_github_streadway_handy",
        importpath = "github.com/streadway/handy",
        sum = "h1:AhmOdSHeswKHBjhsLs/7+1voOxT+LLrSk/Nxvk35fug=",
        version = "v0.0.0-20190108123426-d5acb3125c2a",
    )

    go_repository(
        name = "com_github_stretchr_objx",
        importpath = "github.com/stretchr/objx",
        sum = "h1:2vfRuCMp5sSVIDSqO8oNnWJq7mPa6KVP3iPIwFBuy8A=",
        version = "v0.1.1",
    )
    go_repository(
        name = "com_github_stretchr_testify",
        importpath = "github.com/stretchr/testify",
        sum = "h1:nwc3DEeHmmLAfoZucVR881uASk0Mfjw8xYJ99tb5CcY=",
        version = "v1.7.0",
    )

    go_repository(
        name = "com_github_subosito_gotenv",
        importpath = "github.com/subosito/gotenv",
        sum = "h1:Slr1R9HxAlEKefgq5jn9U+DnETlIUa6HfgEzj0g5d7s=",
        version = "v1.2.0",
    )
    http_archive(
        name = "com_github_supranational_blst",
        urls = [
            "https://github.com/supranational/blst/archive/624d0351000111276aa70a32145945d2645e49a9.tar.gz",
        ],
        strip_prefix = "blst-624d0351000111276aa70a32145945d2645e49a9",
        build_file = "//third_party:blst/blst.BUILD",
        sha256 = "6118737ddc0652f3a874fbe29e09a80c66c604d933b8cd478e5f2b7454860c6e",
    )
    go_repository(
        name = "com_github_syndtr_goleveldb",
        importpath = "github.com/syndtr/goleveldb",
        sum = "h1:xQdMZ1WLrgkkvOZ/LDQxjVxMLdby7osSh4ZEVa5sIjs=",
        version = "v1.0.1-0.20210305035536-64b5b1c73954",
    )

    go_repository(
        name = "com_github_templexxx_cpufeat",
        importpath = "github.com/templexxx/cpufeat",
        sum = "h1:89CEmDvlq/F7SJEOqkIdNDGJXrQIhuIx9D2DBXjavSU=",
        version = "v0.0.0-20180724012125-cef66df7f161",
    )
    go_repository(
        name = "com_github_templexxx_xor",
        importpath = "github.com/templexxx/xor",
        sum = "h1:fj5tQ8acgNUr6O8LEplsxDhUIe2573iLkJc+PqnzZTI=",
        version = "v0.0.0-20191217153810-f85b25db303b",
    )
    go_repository(
        name = "com_github_thomaso_mirodin_intmath",
        importpath = "github.com/thomaso-mirodin/intmath",
        sum = "h1:cR8/SYRgyQCt5cNCMniB/ZScMkhI9nk8U5C7SbISXjo=",
        version = "v0.0.0-20160323211736-5dc6d854e46e",
    )

    go_repository(
        name = "com_github_tinylib_msgp",
        importpath = "github.com/tinylib/msgp",
        sum = "h1:DfdQrzQa7Yh2es9SuLkixqxuXS2SxsdYn0KbdrOGWD8=",
        version = "v1.0.2",
    )
    go_repository(
        name = "com_github_tjfoc_gmsm",
        importpath = "github.com/tjfoc/gmsm",
        sum = "h1:i7c6Za/IlgBvnGxYpfD7L3TGuaS+v6oGcgq+J9/ecEA=",
        version = "v1.3.0",
    )
    go_repository(
        name = "com_github_tklauser_go_sysconf",
        importpath = "github.com/tklauser/go-sysconf",
        sum = "h1:uu3Xl4nkLzQfXNsWn15rPc/HQCJKObbt1dKJeWp3vU4=",
        version = "v0.3.5",
    )
    go_repository(
        name = "com_github_tklauser_numcpus",
        importpath = "github.com/tklauser/numcpus",
        sum = "h1:oyhllyrScuYI6g+h/zUvNXNp1wy7x8qQy3t/piefldA=",
        version = "v0.2.2",
    )

    go_repository(
        name = "com_github_tmc_grpc_websocket_proxy",
        importpath = "github.com/tmc/grpc-websocket-proxy",
        sum = "h1:LnC5Kc/wtumK+WB441p7ynQJzVuNRJiqddSIE3IlSEQ=",
        version = "v0.0.0-20190109142713-0ad062ec5ee5",
    )

    go_repository(
        name = "com_github_trailofbits_go_mutexasserts",
        importpath = "github.com/trailofbits/go-mutexasserts",
        sum = "h1:8LRP+2JK8piIUU16ZDgWDXwjJcuJNTtCzadjTZj8Jf0=",
        version = "v0.0.0-20200708152505-19999e7d3cef",
    )
    go_repository(
        name = "com_github_twitchtv_twirp",
        importpath = "github.com/twitchtv/twirp",
        sum = "h1:3fNSDoSPyq+fTrifIvGue9XM/tptzuhiGY83rxPVNUg=",
        version = "v7.1.0+incompatible",
    )
    go_repository(
        name = "com_github_tyler_smith_go_bip39",
        importpath = "github.com/tyler-smith/go-bip39",
        sum = "h1:5eUemwrMargf3BSLRRCalXT93Ns6pQJIjYQN2nyfOP8=",
        version = "v1.1.0",
    )

    go_repository(
        name = "com_github_uber_jaeger_client_go",
        importpath = "github.com/uber/jaeger-client-go",
        sum = "h1:IxcNZ7WRY1Y3G4poYlx24szfsn/3LvK9QHCq9oQw8+U=",
        version = "v2.25.0+incompatible",
    )
    go_repository(
        name = "com_github_ugorji_go_codec",
        importpath = "github.com/ugorji/go/codec",
        sum = "h1:3SVOIvH7Ae1KRYyQWRjXWJEA9sS/c/pjvH++55Gr648=",
        version = "v0.0.0-20181204163529-d75b2dcb6bc8",
    )

    go_repository(
        name = "com_github_urfave_cli",
        importpath = "github.com/urfave/cli",
        sum = "h1:+mkCCcOFKPnCmVYVcURKps1Xe+3zP90gSYGNfRkjoIY=",
        version = "v1.22.1",
    )
    go_repository(
        name = "com_github_urfave_cli_v2",
        importpath = "github.com/urfave/cli/v2",
        sum = "h1:qph92Y649prgesehzOrQjdWyxFOp/QVM+6imKHad91M=",
        version = "v2.3.0",
    )

    go_repository(
        name = "com_github_victoriametrics_fastcache",
        importpath = "github.com/VictoriaMetrics/fastcache",
        sum = "h1:C/3Oi3EiBCqufydp1neRZkqcwmEiuRT9c3fqvvgKm5o=",
        version = "v1.6.0",
    )
    go_repository(
        name = "com_github_vividcortex_gohistogram",
        importpath = "github.com/VividCortex/gohistogram",
        sum = "h1:6+hBz+qvs0JOrrNhhmR7lFxo5sINxBCGXrdtl/UvroE=",
        version = "v1.0.0",
    )

    go_repository(
        name = "com_github_wealdtech_go_bytesutil",
        importpath = "github.com/wealdtech/go-bytesutil",
        sum = "h1:ocEg3Ke2GkZ4vQw5lp46rmO+pfqCCTgq35gqOy8JKVc=",
        version = "v1.1.1",
    )

    go_repository(
        name = "com_github_wealdtech_go_eth2_types_v2",
        build_directives = [
            "gazelle:resolve go github.com/herumi/bls-eth-go-binary/bls @herumi_bls_eth_go_binary//:go_default_library",
        ],
        importpath = "github.com/wealdtech/go-eth2-types/v2",
        sum = "h1:tiA6T88M6XQIbrV5Zz53l1G5HtRERcxQfmET225V4Ls=",
        version = "v2.5.2",
    )
    go_repository(
        name = "com_github_wealdtech_go_eth2_util",
        importpath = "github.com/wealdtech/go-eth2-util",
        sum = "h1:2INPeOR35x5LdFFpSzyw954WzTD+DFyHe3yKlJnG5As=",
        version = "v1.6.3",
    )

    go_repository(
        name = "com_github_wealdtech_go_eth2_wallet_encryptor_keystorev4",
        importpath = "github.com/wealdtech/go-eth2-wallet-encryptor-keystorev4",
        sum = "h1:SxrDVSr+oXuT1x8kZt4uWqNCvv5xXEGV9zd7cuSrZS8=",
        version = "v1.1.3",
    )

    go_repository(
        name = "com_github_wealdtech_go_eth2_wallet_types_v2",
        importpath = "github.com/wealdtech/go-eth2-wallet-types/v2",
        sum = "h1:264/meVYWt1wFw6Mtn+xwkZkXjID42gNra4rycoiDXI=",
        version = "v2.8.2",
    )
    go_repository(
        name = "com_github_wercker_journalhook",
        importpath = "github.com/wercker/journalhook",
        sum = "h1:shC1HB1UogxN5Ech3Yqaaxj1X/P656PPCB4RbojIJqc=",
        version = "v0.0.0-20180428041537-5d0a5ae867b3",
    )

    go_repository(
        name = "com_github_whyrusleeping_go_keyspace",
        importpath = "github.com/whyrusleeping/go-keyspace",
        sum = "h1:EKhdznlJHPMoKr0XTrX+IlJs1LH3lyx2nfr1dOlZ79k=",
        version = "v0.0.0-20160322163242-5b898ac5add1",
    )
    go_repository(
        name = "com_github_whyrusleeping_go_logging",
        importpath = "github.com/whyrusleeping/go-logging",
        sum = "h1:fwpzlmT0kRC/Fmd0MdmGgJG/CXIZ6gFq46FQZjprUcc=",
        version = "v0.0.1",
    )

    go_repository(
        name = "com_github_whyrusleeping_mafmt",
        importpath = "github.com/whyrusleeping/mafmt",
        sum = "h1:TCghSl5kkwEE0j+sU/gudyhVMRlpBin8fMBBHg59EbA=",
        version = "v1.2.8",
    )
    go_repository(
        name = "com_github_whyrusleeping_mdns",
        importpath = "github.com/whyrusleeping/mdns",
        sum = "h1:Y1/FEOpaCpD21WxrmfeIYCFPuVPRCY2XZTWzTNHGw30=",
        version = "v0.0.0-20190826153040-b9b60ed33aa9",
    )

    go_repository(
        name = "com_github_whyrusleeping_multiaddr_filter",
        importpath = "github.com/whyrusleeping/multiaddr-filter",
        sum = "h1:E9S12nwJwEOXe2d6gT6qxdvqMnNq+VnSsKPgm2ZZNds=",
        version = "v0.0.0-20160516205228-e903e4adabd7",
    )
    go_repository(
        name = "com_github_whyrusleeping_timecache",
        importpath = "github.com/whyrusleeping/timecache",
        sum = "h1:lYbXeSvJi5zk5GLKVuid9TVjS9a0OmLIDKTfoZBL6Ow=",
        version = "v0.0.0-20160911033111-cfcb2f1abfee",
    )

    go_repository(
        name = "com_github_willf_bitset",
        importpath = "github.com/willf/bitset",
        sum = "h1:ekJIKh6+YbUIVt9DfNbkR5d6aFcFTLDRyJNAACURBg8=",
        version = "v1.1.3",
    )

    go_repository(
        name = "com_github_x_cray_logrus_prefixed_formatter",
        importpath = "github.com/x-cray/logrus-prefixed-formatter",
        sum = "h1:00txxvfBM9muc0jiLIEAkAcIMJzfthRT6usrui8uGmg=",
        version = "v0.5.2",
    )
    go_repository(
        name = "com_github_xdg_scram",
        importpath = "github.com/xdg/scram",
        sum = "h1:u40Z8hqBAAQyv+vATcGgV0YCnDjqSL7/q/JyPhhJSPk=",
        version = "v0.0.0-20180814205039-7eeb5667e42c",
    )
    go_repository(
        name = "com_github_xdg_stringprep",
        importpath = "github.com/xdg/stringprep",
        sum = "h1:d9X0esnoa3dFsV0FG35rAT0RIhYFlPq7MiP+DW89La0=",
        version = "v1.0.0",
    )
    go_repository(
        name = "com_github_xiang90_probing",
        importpath = "github.com/xiang90/probing",
        sum = "h1:eY9dn8+vbi4tKz5Qo6v2eYzo7kUS51QINcR5jNpbZS8=",
        version = "v0.0.0-20190116061207-43a291ad63a2",
    )

    go_repository(
        name = "com_github_xlab_treeprint",
        importpath = "github.com/xlab/treeprint",
        sum = "h1:YdYsPAZ2pC6Tow/nPZOPQ96O3hm/ToAkGsPLzedXERk=",
        version = "v0.0.0-20180616005107-d6fb6747feb6",
    )
    go_repository(
        name = "com_github_xordataexchange_crypt",
        importpath = "github.com/xordataexchange/crypt",
        sum = "h1:ESFSdwYZvkeru3RtdrYueztKhOBCSAAzS4Gf+k0tEow=",
        version = "v0.0.3-0.20170626215501-b2862e3d0a77",
    )
    go_repository(
        name = "com_github_xtaci_kcp_go",
        importpath = "github.com/xtaci/kcp-go",
        sum = "h1:TN1uey3Raw0sTz0Fg8GkfM0uH3YwzhnZWQ1bABv5xAg=",
        version = "v5.4.20+incompatible",
    )
    go_repository(
        name = "com_github_xtaci_lossyconn",
        importpath = "github.com/xtaci/lossyconn",
        sum = "h1:J0GxkO96kL4WF+AIT3M4mfUVinOCPgf2uUWYFUzN0sM=",
        version = "v0.0.0-20190602105132-8df528c0c9ae",
    )
    go_repository(
        name = "com_github_yuin_goldmark",
        importpath = "github.com/yuin/goldmark",
        sum = "h1:dPmz1Snjq0kmkz159iL7S6WzdahUTHnHB5M56WFVifs=",
        version = "v1.3.5",
    )

    go_repository(
        name = "com_google_cloud_go",
        importpath = "cloud.google.com/go",
        sum = "h1:Dg9iHVQfrhq82rUNu9ZxUDrJLaxFUe/HlCVaLyRruq8=",
        version = "v0.65.0",
    )

    go_repository(
        name = "com_google_cloud_go_bigquery",
        importpath = "cloud.google.com/go/bigquery",
        sum = "h1:PQcPefKFdaIzjQFbiyOgAqyx8q5djaE7x9Sqe712DPA=",
        version = "v1.8.0",
    )
    go_repository(
        name = "com_google_cloud_go_bigtable",
        importpath = "cloud.google.com/go/bigtable",
        sum = "h1:F4cCmA4nuV84V5zYQ3MKY+M1Cw1avHDuf3S/LcZPA9c=",
        version = "v1.2.0",
    )
    go_repository(
        name = "com_google_cloud_go_datastore",
        importpath = "cloud.google.com/go/datastore",
        sum = "h1:/May9ojXjRkPBNVrq+oWLqmWCkr4OU5uRY29bu0mRyQ=",
        version = "v1.1.0",
    )

    go_repository(
        name = "com_google_cloud_go_firestore",
        importpath = "cloud.google.com/go/firestore",
        sum = "h1:9x7Bx0A9R5/M9jibeJeZWqjeVEIxYW9fZYqB9a70/bY=",
        version = "v1.1.0",
    )
    go_repository(
        name = "com_google_cloud_go_pubsub",
        importpath = "cloud.google.com/go/pubsub",
        sum = "h1:ukjixP1wl0LpnZ6LWtZJ0mX5tBmjp1f8Sqer8Z2OMUU=",
        version = "v1.3.1",
    )
    go_repository(
        name = "com_google_cloud_go_storage",
        importpath = "cloud.google.com/go/storage",
        sum = "h1:STgFzyU5/8miMl0//zKh2aQeTyeaUH3WN9bSUiJ09bA=",
        version = "v1.10.0",
    )

    go_repository(
        name = "com_shuralyov_dmitri_gpu_mtl",
        importpath = "dmitri.shuralyov.com/gpu/mtl",
        sum = "h1:VpgP7xuJadIUuKccphEpTJnWhS2jkQyMt6Y7pJCD7fY=",
        version = "v0.0.0-20190408044501-666a987793e9",
    )
    go_repository(
        name = "com_sourcegraph_sourcegraph_appdash",
        importpath = "sourcegraph.com/sourcegraph/appdash",
        sum = "h1:ucqkfpjg9WzSUubAO62csmucvxl4/JeW3F4I4909XkM=",
        version = "v0.0.0-20190731080439-ebfcffb1b5c0",
    )

    # Note: go_repository is already wrapped with maybe!
    maybe(
        git_repository,
        name = "graknlabs_bazel_distribution",
        commit = "962f3a7e56942430c0ec120c24f9e9f2a9c2ce1a",
        remote = "https://github.com/graknlabs/bazel-distribution",
        shallow_since = "1569509514 +0300",
    )

    go_repository(
        name = "in_gopkg_alecthomas_kingpin_v2",
        importpath = "gopkg.in/alecthomas/kingpin.v2",
        sum = "h1:jMFz6MfLP0/4fUyZle81rXUoxOBFi19VUFKVDOQfozc=",
        version = "v2.2.6",
    )
    go_repository(
        name = "in_gopkg_bsm_ratelimit_v1",
        importpath = "gopkg.in/bsm/ratelimit.v1",
        sum = "h1:stTHdEoWg1pQ8riaP5ROrjS6zy6wewH/Q2iwnLCQUXY=",
        version = "v1.0.0-20160220154919-db14e161995a",
    )
    go_repository(
        name = "in_gopkg_cenkalti_backoff_v1",
        importpath = "gopkg.in/cenkalti/backoff.v1",
        sum = "h1:Arh75ttbsvlpVA7WtVpH4u9h6Zl46xuptxqLxPiSo4Y=",
        version = "v1.1.0",
    )

    go_repository(
        name = "in_gopkg_check_v1",
        importpath = "gopkg.in/check.v1",
        sum = "h1:YR8cESwS4TdDjEe65xsg0ogRM/Nc3DYOhEAlW+xobZo=",
        version = "v1.0.0-20190902080502-41f04d3bba15",
    )
    go_repository(
        name = "in_gopkg_cheggaaa_pb_v1",
        importpath = "gopkg.in/cheggaaa/pb.v1",
        sum = "h1:Ev7yu1/f6+d+b3pi5vPdRPc6nNtP1umSfcWiEfRqv6I=",
        version = "v1.0.25",
    )

    go_repository(
        name = "in_gopkg_confluentinc_confluent_kafka_go_v1",
        importpath = "gopkg.in/confluentinc/confluent-kafka-go.v1",
        patch_args = ["-p1"],
        patches = ["@prysm//third_party:in_gopkg_confluentinc_confluent_kafka_go_v1.patch"],
        sum = "h1:JabkIV98VYFqYKHHzXtgGMFuRgFBNTNzBytbGByzrJI=",
        version = "v1.4.2",
    )
    go_repository(
        name = "in_gopkg_d4l3k_messagediff_v1",
        importpath = "gopkg.in/d4l3k/messagediff.v1",
        sum = "h1:70AthpjunwzUiarMHyED52mj9UwtAnE89l1Gmrt3EU0=",
        version = "v1.2.1",
    )
    go_repository(
        name = "in_gopkg_errgo_v2",
        importpath = "gopkg.in/errgo.v2",
        sum = "h1:0vLT13EuvQ0hNvakwLuFZ/jYrLp5F3kcWHXdRggjCE8=",
        version = "v2.1.0",
    )
    go_repository(
        name = "in_gopkg_fsnotify_v1",
        importpath = "gopkg.in/fsnotify.v1",
        sum = "h1:xOHLXZwVvI9hhs+cLKq5+I5onOuwQLhQwiu63xxlHs4=",
        version = "v1.4.7",
    )
    go_repository(
        name = "in_gopkg_gcfg_v1",
        importpath = "gopkg.in/gcfg.v1",
        sum = "h1:m8OOJ4ccYHnx2f4gQwpno8nAX5OGOh7RLaaz0pj3Ogs=",
        version = "v1.2.3",
    )

    go_repository(
        name = "in_gopkg_inf_v0",
        importpath = "gopkg.in/inf.v0",
        sum = "h1:73M5CoZyi3ZLMOyDlQh031Cx6N9NDJ2Vvfl76EDAgDc=",
        version = "v0.9.1",
    )

    go_repository(
        name = "in_gopkg_ini_v1",
        importpath = "gopkg.in/ini.v1",
        sum = "h1:AQvPpx3LzTDM0AjnIRlVFwFFGC+npRopjZxLJj6gdno=",
        version = "v1.51.0",
    )
    go_repository(
        name = "in_gopkg_jcmturner_aescts_v1",
        importpath = "gopkg.in/jcmturner/aescts.v1",
        sum = "h1:cVVZBK2b1zY26haWB4vbBiZrfFQnfbTVrE3xZq6hrEw=",
        version = "v1.0.1",
    )
    go_repository(
        name = "in_gopkg_jcmturner_dnsutils_v1",
        importpath = "gopkg.in/jcmturner/dnsutils.v1",
        sum = "h1:cIuC1OLRGZrld+16ZJvvZxVJeKPsvd5eUIvxfoN5hSM=",
        version = "v1.0.1",
    )
    go_repository(
        name = "in_gopkg_jcmturner_goidentity_v3",
        importpath = "gopkg.in/jcmturner/goidentity.v3",
        sum = "h1:1duIyWiTaYvVx3YX2CYtpJbUFd7/UuPYCfgXtQ3VTbI=",
        version = "v3.0.0",
    )
    go_repository(
        name = "in_gopkg_jcmturner_gokrb5_v7",
        importpath = "gopkg.in/jcmturner/gokrb5.v7",
        sum = "h1:a9tsXlIDD9SKxotJMK3niV7rPZAJeX2aD/0yg3qlIrg=",
        version = "v7.5.0",
    )
    go_repository(
        name = "in_gopkg_jcmturner_rpc_v1",
        importpath = "gopkg.in/jcmturner/rpc.v1",
        sum = "h1:QHIUxTX1ISuAv9dD2wJ9HWQVuWDX/Zc0PfeC2tjc4rU=",
        version = "v1.1.0",
    )

    go_repository(
        name = "in_gopkg_natefinch_npipe_v2",
        importpath = "gopkg.in/natefinch/npipe.v2",
        sum = "h1:+JknDZhAj8YMt7GC73Ei8pv4MzjDUNPHgQWJdtMAaDU=",
        version = "v2.0.0-20160621034901-c1b8fa8bdcce",
    )
    go_repository(
        name = "in_gopkg_olebedev_go_duktape_v3",
        importpath = "gopkg.in/olebedev/go-duktape.v3",
        sum = "h1:a6cXbcDDUkSBlpnkWV1bJ+vv3mOgQEltEJ2rPxroVu0=",
        version = "v3.0.0-20200619000410-60c24ae608a6",
    )
    go_repository(
        name = "in_gopkg_redis_v4",
        importpath = "gopkg.in/redis.v4",
        sum = "h1:y3XbwQAiHwgNLUng56mgWYK39vsPqo8sT84XTEcxjr0=",
        version = "v4.2.4",
    )
    go_repository(
        name = "in_gopkg_resty_v1",
        importpath = "gopkg.in/resty.v1",
        sum = "h1:CuXP0Pjfw9rOuY6EP+UvtNvt5DSqHpIxILZKT/quCZI=",
        version = "v1.12.0",
    )

    go_repository(
        name = "in_gopkg_src_d_go_cli_v0",
        importpath = "gopkg.in/src-d/go-cli.v0",
        sum = "h1:mXa4inJUuWOoA4uEROxtJ3VMELMlVkIxIfcR0HBekAM=",
        version = "v0.0.0-20181105080154-d492247bbc0d",
    )
    go_repository(
        name = "in_gopkg_src_d_go_log_v1",
        importpath = "gopkg.in/src-d/go-log.v1",
        sum = "h1:heWvX7J6qbGWbeFS/aRmiy1eYaT+QMV6wNvHDyMjQV4=",
        version = "v1.0.1",
    )
    go_repository(
        name = "in_gopkg_tomb_v1",
        importpath = "gopkg.in/tomb.v1",
        sum = "h1:uRGJdciOHaEIrze2W8Q3AKkepLTh2hOroT7a+7czfdQ=",
        version = "v1.0.0-20141024135613-dd632973f1e7",
    )

    go_repository(
        name = "in_gopkg_urfave_cli_v1",
        importpath = "gopkg.in/urfave/cli.v1",
        sum = "h1:NdAVW6RYxDif9DhDHaAortIu956m2c0v+09AZBPTbE0=",
        version = "v1.20.0",
    )
    go_repository(
        name = "in_gopkg_warnings_v0",
        importpath = "gopkg.in/warnings.v0",
        sum = "h1:wFXVbFY8DY5/xOe1ECiWdKCzZlxgshcYVNkBHstARME=",
        version = "v0.1.2",
    )

    go_repository(
        name = "in_gopkg_yaml_v2",
        importpath = "gopkg.in/yaml.v2",
        nofuzz = True,
        sum = "h1:D8xgwECY7CYvx+Y2n4sBz93Jn9JRvxdiyyo8CTfuKaY=",
        version = "v2.4.0",
    )

    go_repository(
        name = "in_gopkg_yaml_v3",
        importpath = "gopkg.in/yaml.v3",
        sum = "h1:h8qDotaEPuJATrMmW04NCwg7v22aHH28wwpauUhK9Oo=",
        version = "v3.0.0-20210107192922-496545a6307b",
    )
    go_repository(
        name = "io_etcd_go_bbolt",
        importpath = "go.etcd.io/bbolt",
        sum = "h1:XAzx9gjCb0Rxj7EoqcClPD1d5ZBxZJk0jbuoPHenBt0=",
        version = "v1.3.5",
    )
    go_repository(
        name = "io_etcd_go_etcd",
        importpath = "go.etcd.io/etcd",
        sum = "h1:VcrIfasaLFkyjk6KNlXQSzO+B0fZcnECiDrKJsfxka0=",
        version = "v0.0.0-20191023171146-3cf2f69b5738",
    )

    go_repository(
        name = "io_k8s_api",
        build_file_proto_mode = "disable_global",
        importpath = "k8s.io/api",
        sum = "h1:2AJaUQdgUZLoDZHrun21PW2Nx9+ll6cUzvn3IKhSIn0=",
        version = "v0.18.3",
    )
    go_repository(
        name = "io_k8s_apimachinery",
        build_file_proto_mode = "disable_global",
        importpath = "k8s.io/apimachinery",
        sum = "h1:pOGcbVAhxADgUYnjS08EFXs9QMl8qaH5U4fr5LGUrSk=",
        version = "v0.18.3",
    )
    go_repository(
        name = "io_k8s_client_go",
        build_extra_args = ["-exclude=vendor"],
        build_naming_convention = "go_default_library",
        importpath = "k8s.io/client-go",
        sum = "h1:QaJzz92tsN67oorwzmoB0a9r9ZVHuD5ryjbCKP0U22k=",
        version = "v0.18.3",
    )
    go_repository(
        name = "io_k8s_gengo",
        importpath = "k8s.io/gengo",
        sum = "h1:4s3/R4+OYYYUKptXPhZKjQ04WJ6EhQQVFdjOFvCazDk=",
        version = "v0.0.0-20190128074634-0689ccc1d7d6",
    )

    go_repository(
        name = "io_k8s_klog",
        importpath = "k8s.io/klog",
        sum = "h1:Pt+yjF5aB1xDSVbau4VsWe+dQNzA0qv1LlXdC2dF6Q8=",
        version = "v1.0.0",
    )
    go_repository(
        name = "io_k8s_klog_v2",
        importpath = "k8s.io/klog/v2",
        sum = "h1:WmkrnW7fdrm0/DMClc+HIxtftvxVIPAhlVwMQo5yLco=",
        version = "v2.3.0",
    )
    go_repository(
        name = "io_k8s_kube_openapi",
        importpath = "k8s.io/kube-openapi",
        sum = "h1:Oh3Mzx5pJ+yIumsAD0MOECPVeXsVot0UkiaCGVyfGQY=",
        version = "v0.0.0-20200410145947-61e04a5be9a6",
    )

    go_repository(
        name = "io_k8s_sigs_structured_merge_diff_v3",
        importpath = "sigs.k8s.io/structured-merge-diff/v3",
        sum = "h1:dOmIZBMfhcHS09XZkMyUgkq5trg3/jRyJYFZUiaOp8E=",
        version = "v3.0.0",
    )

    go_repository(
        name = "io_k8s_sigs_yaml",
        importpath = "sigs.k8s.io/yaml",
        sum = "h1:kr/MCeFWJWTwyaHoR9c8EjH9OumOmoF9YGiZd7lFm/Q=",
        version = "v1.2.0",
    )
    go_repository(
        name = "io_k8s_utils",
        importpath = "k8s.io/utils",
        sum = "h1:ZtTUW5+ZWaoqjR3zOpRa7oFJ5d4aA22l4me/xArfOIc=",
        version = "v0.0.0-20200520001619-278ece378a50",
    )
    go_repository(
        name = "io_opencensus_go",
        importpath = "go.opencensus.io",
        sum = "h1:BdkrbWrzDlV9dnbzoP7sfN+dHheJ4J9JOaYxcUDL+ok=",
        version = "v0.22.6",
    )
    go_repository(
        name = "io_opencensus_go_contrib_exporter_jaeger",
        importpath = "contrib.go.opencensus.io/exporter/jaeger",
        sum = "h1:yGBYzYMewVL0yO9qqJv3Z5+IRhPdU7e9o/2oKpX4YvI=",
        version = "v0.2.1",
    )

    go_repository(
        name = "io_rsc_binaryregexp",
        importpath = "rsc.io/binaryregexp",
        sum = "h1:HfqmD5MEmC0zvwBuF187nq9mdnXjXsSivRiXN7SmRkE=",
        version = "v0.2.0",
    )
    go_repository(
        name = "io_rsc_pdf",
        importpath = "rsc.io/pdf",
        sum = "h1:k1MczvYDUvJBe93bYd7wrZLLUEcLZAuF824/I4e5Xr4=",
        version = "v0.1.1",
    )
    go_repository(
        name = "io_rsc_quote_v3",
        importpath = "rsc.io/quote/v3",
        sum = "h1:9JKUTTIUgS6kzR9mK1YuGKv6Nl+DijDNIc0ghT58FaY=",
        version = "v3.1.0",
    )
    go_repository(
        name = "io_rsc_sampler",
        importpath = "rsc.io/sampler",
        sum = "h1:7uVkIFmeBqHfdjD+gZwtXXI+RODJ2Wc4O7MPEh/QiW4=",
        version = "v1.3.0",
    )

    go_repository(
        name = "org_collectd",
        importpath = "collectd.org",
        sum = "h1:iNBHGw1VvPJxH2B6RiFWFZ+vsjo1lCdRszBeOuwGi00=",
        version = "v0.3.0",
    )

    go_repository(
        name = "org_golang_google_api",
        importpath = "google.golang.org/api",
        sum = "h1:k40adF3uR+6x/+hO5Dh4ZFUqFp67vxvbpafFiJxl10A=",
        version = "v0.34.0",
    )
    go_repository(
        name = "org_golang_google_appengine",
        importpath = "google.golang.org/appengine",
        sum = "h1:FZR1q0exgwxzPzp/aF+VccGrSfxfPpkBqjIIEq3ru6c=",
        version = "v1.6.7",
    )
    go_repository(
        name = "org_golang_google_genproto",
        importpath = "google.golang.org/genproto",
        sum = "h1:KMgpo2lWy1vfrYjtxPAzR0aNWeAR1UdQykt6sj/hpBY=",
        version = "v0.0.0-20210426193834-eac7f76ac494",
    )

    go_repository(
        name = "org_golang_google_grpc",
        build_file_proto_mode = "disable",
        importpath = "google.golang.org/grpc",
        sum = "h1:uSZWeQJX5j11bIQ4AJoj+McDBo29cY1MCoC1wO3ts+c=",
        version = "v1.37.0",
    )
    go_repository(
        name = "org_golang_google_grpc_cmd_protoc_gen_go_grpc",
        importpath = "google.golang.org/grpc/cmd/protoc-gen-go-grpc",
        sum = "h1:lQ+dE99pFsb8osbJB3oRfE5eW4Hx6a/lZQr8Jh+eoT4=",
        version = "v1.0.0",
    )
    go_repository(
        name = "org_golang_google_protobuf",
        importpath = "google.golang.org/protobuf",
        sum = "h1:bxAC2xTBsZGibn2RTntX0oH50xLsqy1OxA9tTL3p/lk=",
        version = "v1.26.0",
    )

    go_repository(
        name = "org_golang_x_crypto",
        importpath = "golang.org/x/crypto",
        sum = "h1:It14KIkyBFYkHkwZ7k45minvA9aorojkyjGk9KJ5B/w=",
        version = "v0.0.0-20210322153248-0c34fe9e7dc2",
    )
    go_repository(
        name = "org_golang_x_exp",
        importpath = "golang.org/x/exp",
        sum = "h1:rMqLP+9XLy+LdbCXHjJHAmTfXCr93W7oruWA6Hq1Alc=",
        version = "v0.0.0-20200513190911-00229845015e",
    )
    go_repository(
        name = "org_golang_x_image",
        importpath = "golang.org/x/image",
        sum = "h1:+qEpEAPhDZ1o0x3tHzZTQDArnOixOzGD9HUJfcg0mb4=",
        version = "v0.0.0-20190802002840-cff245a6509b",
    )

    go_repository(
        name = "org_golang_x_lint",
        importpath = "golang.org/x/lint",
        sum = "h1:2M3HP5CCK1Si9FQhwnzYhXdG6DXeebvUHFpre8QvbyI=",
        version = "v0.0.0-20201208152925-83fdc39ff7b5",
    )
    go_repository(
        name = "org_golang_x_mobile",
        importpath = "golang.org/x/mobile",
        sum = "h1:4+4C/Iv2U4fMZBiMCc98MG1In4gJY5YRhtpDNeDeHWs=",
        version = "v0.0.0-20190719004257-d2bd2a29d028",
    )

    go_repository(
        name = "org_golang_x_mod",
        importpath = "golang.org/x/mod",
        sum = "h1:Gz96sIWK3OalVv/I/qNygP42zyoKp3xptRVCWRFEBvo=",
        version = "v0.4.2",
    )

    go_repository(
        name = "org_golang_x_net",
        importpath = "golang.org/x/net",
        sum = "h1:4nGaVu0QrbjT/AK2PRLuQfQuh6DJve+pELhqTdAj3x0=",
        version = "v0.0.0-20210405180319-a5a99cb37ef4",
    )
    go_repository(
        name = "org_golang_x_oauth2",
        importpath = "golang.org/x/oauth2",
        sum = "h1:SgVl/sCtkicsS7psKkje4H9YtjdEl3xsYh7N+5TDHqY=",
        version = "v0.0.0-20210427180440-81ed05c6b58c",
    )

    go_repository(
        name = "org_golang_x_sync",
        importpath = "golang.org/x/sync",
        sum = "h1:5KslGYwFpkhGh+Q16bwMP3cOontH8FOep7tGV86Y7SQ=",
        version = "v0.0.0-20210220032951-036812b2e83c",
    )
    go_repository(
        name = "org_golang_x_sys",
        importpath = "golang.org/x/sys",
        sum = "h1:gG67DSER+11cZvqIMb8S8bt0vZtiN6xWYARwirrOSfE=",
        version = "v0.0.0-20210510120138-977fb7262007",
    )
    go_repository(
        name = "org_golang_x_term",
        importpath = "golang.org/x/term",
        sum = "h1:v+OssWQX+hTHEmOBgwxdZxK4zHq3yOs8F9J7mk0PY8E=",
        version = "v0.0.0-20201126162022-7de9c90e9dd1",
    )

    go_repository(
        name = "org_golang_x_text",
        importpath = "golang.org/x/text",
        sum = "h1:i6eZZ+zk0SOf0xgBpEpPD18qWcJda6q1sxt3S0kzyUQ=",
        version = "v0.3.5",
    )
    go_repository(
        name = "org_golang_x_time",
        importpath = "golang.org/x/time",
        sum = "h1:Hir2P/De0WpUhtrKGGjvSb2YxUgyZ7EFOSLIcSSpiwE=",
        version = "v0.0.0-20201208040808-7e3f01d25324",
    )
    go_repository(
        name = "org_golang_x_tools",
        importpath = "golang.org/x/tools",
        sum = "h1:wGiQel/hW0NnEkJUk8lbzkX2gFJU6PFxf1v5OlCfuOs=",
        version = "v0.1.1",
    )

    go_repository(
        name = "org_golang_x_xerrors",
        importpath = "golang.org/x/xerrors",
        sum = "h1:go1bK/D/BFZV2I8cIQd1NKEZ+0owSTG1fDTci4IqFcE=",
        version = "v0.0.0-20200804184101-5ec99f83aff1",
    )

    go_repository(
        name = "org_gonum_v1_gonum",
        importpath = "gonum.org/v1/gonum",
        sum = "h1:DJy6UzXbahnGUf1ujUNkh/NEtK14qMo2nvlBPs4U5yw=",
        version = "v0.6.0",
    )
    go_repository(
        name = "org_gonum_v1_netlib",
        importpath = "gonum.org/v1/netlib",
        sum = "h1:OE9mWmgKkjJyEmDAAtGMPjXu+YNeGvK9VTSHY6+Qihc=",
        version = "v0.0.0-20190313105609-8cb42192e0e0",
    )
    go_repository(
        name = "org_gonum_v1_plot",
        importpath = "gonum.org/v1/plot",
        sum = "h1:Qh4dB5D/WpoUUp3lSod7qgoyEHbDGPUWjIbnqdqqe1k=",
        version = "v0.0.0-20190515093506-e2840ee46a6b",
    )
    go_repository(
        name = "org_uber_go_atomic",
        importpath = "go.uber.org/atomic",
        sum = "h1:ADUqmZGgLDDfbSL9ZmPxKTybcoEYHgpYfELNoN+7hsw=",
        version = "v1.7.0",
    )

    go_repository(
        name = "org_uber_go_automaxprocs",
        build_directives = [
            # Do not use this library directly.
            # Rather, load maxprocs from github.com/prysmaticlabs/shared/maxprocs.
            "gazelle:go_visibility @prysm//shared/maxprocs:__pkg__",
        ],
        importpath = "go.uber.org/automaxprocs",
        sum = "h1:II28aZoGdaglS5vVNnspf28lnZpXScxtIozx1lAjdb0=",
        version = "v1.3.0",
    )
    go_repository(
        name = "org_uber_go_goleak",
        importpath = "go.uber.org/goleak",
        sum = "h1:qsup4IcBdlmsnGfqyLl4Ntn3C2XCCuKAE7DwHpScyUo=",
        version = "v1.0.0",
    )
    go_repository(
        name = "org_uber_go_multierr",
        importpath = "go.uber.org/multierr",
        sum = "h1:y6IPFStTAIT5Ytl7/XYmHvzXQ7S3g/IeZW9hyZ5thw4=",
        version = "v1.6.0",
    )
    go_repository(
        name = "org_uber_go_tools",
        importpath = "go.uber.org/tools",
        sum = "h1:0mgffUl7nfd+FpvXMVz4IDEaUSmT1ysygQC7qYo7sG4=",
        version = "v0.0.0-20190618225709-2cfd321de3ee",
    )
    go_repository(
        name = "org_uber_go_zap",
        importpath = "go.uber.org/zap",
        sum = "h1:uFRZXykJGK9lLY4HtgSw44DnIcAM+kRBP7x5m+NpAOM=",
        version = "v1.16.0",
    )
    go_repository(
        name = "tools_gotest",
        importpath = "gotest.tools",
        sum = "h1:VsBPFP1AI068pPrMxtb/S8Zkgf9xEmTLJjfM+P5UIEo=",
        version = "v2.2.0+incompatible",
    )

    # Note: It is required to define com_github_prysmaticlabs_prysm like this for some reason...
    # Note: The keep directives help gazelle leave this alone.
    go_repository(
        name = "com_github_prysmaticlabs_prysm",
        commit = "9ca9f8244a4fc1858d6914490bd2ffb188825a69",  # keep
        importpath = "github.com/prysmaticlabs/prysm",  # keep
        # Note: go-ethereum is not bazel-friendly with regards to cgo. We have a
        # a fork that has resolved these issues by disabling HID/USB support and
        # some manual fixes for c imports in the crypto package. This is forked
        # branch should be updated from time to time with the latest go-ethereum
        # code.
        remote = "https://github.com/lukso-network/vanguard-consensus-engine",  # keep
        replace = None,  # keep
        sum = None,  # keep
        vcs = "git",  # keep
        version = None,  # keep
<<<<<<< HEAD
    )

    # Note: It is required to define com_github_prysmaticlabs_ethereumapis like this for some reason...
    # Note: The keep directives help gazelle leave this alone.
    go_repository(
        name = "com_github_prysmaticlabs_ethereumapis",
        commit = "ab16e7d38cad3a8f33d9448269a962bbfed57857",  # keep
        importpath = "github.com/prysmaticlabs/ethereumapis",  # keep
        # Note: go-ethereum is not bazel-friendly with regards to cgo. We have a
        # a fork that has resolved these issues by disabling HID/USB support and
        # some manual fixes for c imports in the crypto package. This is forked
        # branch should be updated from time to time with the latest go-ethereum
        # code.
        remote = "https://github.com/lukso-network/vanguard-apis",  # keep
        replace = None,  # keep
        sum = None,  # keep
        vcs = "git",  # keep
        version = None,  # keep
=======
>>>>>>> 35990c0a
    )<|MERGE_RESOLUTION|>--- conflicted
+++ resolved
@@ -822,15 +822,9 @@
         name = "com_github_ferranbt_fastssz",
         importpath = "github.com/ferranbt/fastssz",
         nofuzz = True,
-<<<<<<< HEAD
         replace = "github.com/atif-konasl/fastssz",
-        sum = "h1:VxX7vk/C1ouWFMXfF078nZ1WMZEbzjwMxpc/hHHyluY=",
-        version = "v0.0.0-20210705113036-087ec0cbb160",
-=======
-        replace = "github.com/rauljordan/fastssz",
-        sum = "h1:CoD/RaM9s8qfHA7jAqntW3jv+z9zPBXaxCaCByrKOmg=",
-        version = "v0.0.0-20210622230010-a131010e198f",
->>>>>>> 35990c0a
+        sum = "h1:1lthFF1AurNSoBb4u/7loJXUNbwBs8xQNLr2uOU7jAU=",
+        version = "v0.0.0-20210825113045-242c536f4f90",
     )
 
     go_repository(
@@ -1257,8 +1251,8 @@
         name = "com_github_grpc_ecosystem_grpc_gateway_v2",
         importpath = "github.com/grpc-ecosystem/grpc-gateway/v2",
         replace = "github.com/prysmaticlabs/grpc-gateway/v2",
-        sum = "h1:QzTDCXA7FV2tIJ7TGHfEsYfa8QaAeMB1F4B5jAsGQNg=",
-        version = "v2.3.1-0.20210604200058-f148bcf3f503",
+        sum = "h1:KzQOksIZB8poBiMk8h5Txzbp/OoBLFhS3H20ZN06hWg=",
+        version = "v2.3.1-0.20210622145107-ca3041e1b380",
     )
     go_repository(
         name = "com_github_gxed_hashland_keccakpg",
@@ -1812,8 +1806,8 @@
     go_repository(
         name = "com_github_klauspost_cpuid_v2",
         importpath = "github.com/klauspost/cpuid/v2",
-        sum = "h1:g0I61F2K2DjRHz1cnxlkNSBIaePVoJIjjnHui8QHbiw=",
-        version = "v2.0.4",
+        sum = "h1:dQ5ueTiftKxp0gyjKSx5+8BtPWkyQbd95m8Gys/RarI=",
+        version = "v2.0.6",
     )
     go_repository(
         name = "com_github_klauspost_crc32",
@@ -2774,13 +2768,8 @@
     go_repository(
         name = "com_github_prysmaticlabs_eth2_types",
         importpath = "github.com/prysmaticlabs/eth2-types",
-<<<<<<< HEAD
-        sum = "h1:b4WxLSz1KzkEdF/DPcog9gIKN9d9YAFgbZO1hqjNrW0=",
-        version = "v0.0.0-20210219172114-1da477c09a06",
-=======
         sum = "h1:1dN7YAqMN3oAJ0LceWcyv/U4jHLh+5urnSnr4br6zg4=",
         version = "v0.0.0-20210303084904-c9735a06829d",
->>>>>>> 35990c0a
     )
     go_repository(
         name = "com_github_prysmaticlabs_go_bitfield",
@@ -2797,1142 +2786,8 @@
     go_repository(
         name = "com_github_prysmaticlabs_protoc_gen_go_cast",
         importpath = "github.com/prysmaticlabs/protoc-gen-go-cast",
-        sum = "h1:k7CCMwN7VooQ7GhfySnaVyI4/9+QbhJTdasoC6VOZOI=",
-        version = "v0.0.0-20210504233148-1e141af6a0a1",
-    )
-
-    go_repository(
-        name = "com_github_puerkitobio_purell",
-        importpath = "github.com/PuerkitoBio/purell",
-        sum = "h1:0GoNN3taZV6QI81IXgCbxMyEaJDXMSIjArYBCYzVVvs=",
-        version = "v1.0.0",
-    )
-    go_repository(
-        name = "com_github_puerkitobio_urlesc",
-        importpath = "github.com/PuerkitoBio/urlesc",
-        sum = "h1:JCHLVE3B+kJde7bIEo5N4J+ZbLhp0J1Fs+ulyRws4gE=",
-        version = "v0.0.0-20160726150825-5bd2802263f2",
-    )
-    go_repository(
-        name = "com_github_r3labs_sse",
-        importpath = "github.com/r3labs/sse",
-        sum = "h1:zAsgcP8MhzAbhMnB1QQ2O7ZhWYVGYSR2iVcjzQuPV+o=",
-        version = "v0.0.0-20210224172625-26fe804710bc",
-    )
-
-    go_repository(
-        name = "com_github_rcrowley_go_metrics",
-        importpath = "github.com/rcrowley/go-metrics",
-        sum = "h1:dY6ETXrvDG7Sa4vE8ZQG4yqWg6UnOcbqTAahkV813vQ=",
-        version = "v0.0.0-20190826022208-cac0b30c2563",
-    )
-
-    go_repository(
-        name = "com_github_retailnext_hllpp",
-        importpath = "github.com/retailnext/hllpp",
-        sum = "h1:RnWNS9Hlm8BIkjr6wx8li5abe0fr73jljLycdfemTp0=",
-        version = "v1.0.1-0.20180308014038-101a6d2f8b52",
-    )
-    go_repository(
-        name = "com_github_rjeczalik_notify",
-        importpath = "github.com/rjeczalik/notify",
-        sum = "h1:CLCKso/QK1snAlnhNR/CNvNiFU2saUtjV0bx3EwNeCE=",
-        version = "v0.9.1",
-    )
-    go_repository(
-        name = "com_github_rogpeppe_fastuuid",
-        importpath = "github.com/rogpeppe/fastuuid",
-        sum = "h1:Ppwyp6VYCF1nvBTXL3trRso7mXMlRrw9ooo375wvi2s=",
-        version = "v1.2.0",
-    )
-    go_repository(
-        name = "com_github_rogpeppe_go_internal",
-        importpath = "github.com/rogpeppe/go-internal",
-        sum = "h1:RR9dF3JtopPvtkroDZuVD7qquD0bnHlKSqaQhgwt8yk=",
-        version = "v1.3.0",
-    )
-
-    go_repository(
-        name = "com_github_rs_cors",
-        importpath = "github.com/rs/cors",
-        sum = "h1:+88SsELBHx5r+hZ8TCkggzSstaWNbDvThkVK8H6f9ik=",
-        version = "v1.7.0",
-    )
-
-    go_repository(
-        name = "com_github_russross_blackfriday",
-        importpath = "github.com/russross/blackfriday",
-        sum = "h1:HyvC0ARfnZBqnXwABFeSZHpKvJHJJfPz81GNueLj0oo=",
-        version = "v1.5.2",
-    )
-
-    go_repository(
-        name = "com_github_russross_blackfriday_v2",
-        importpath = "github.com/russross/blackfriday/v2",
-        sum = "h1:lPqVAte+HuHNfhJ/0LC98ESWRz8afy9tM/0RK8m9o+Q=",
-        version = "v2.0.1",
-    )
-    go_repository(
-        name = "com_github_ryanuber_columnize",
-        importpath = "github.com/ryanuber/columnize",
-        sum = "h1:UFr9zpz4xgTnIE5yIMtWAMngCdZ9p/+q6lTbgelo80M=",
-        version = "v0.0.0-20160712163229-9b3edd62028f",
-    )
-    go_repository(
-        name = "com_github_samuel_go_zookeeper",
-        importpath = "github.com/samuel/go-zookeeper",
-        sum = "h1:p3Vo3i64TCLY7gIfzeQaUJ+kppEO5WQG3cL8iE8tGHU=",
-        version = "v0.0.0-20190923202752-2cc03de413da",
-    )
-
-    go_repository(
-        name = "com_github_satori_go_uuid",
-        importpath = "github.com/satori/go.uuid",
-        sum = "h1:0uYX9dsZ2yD7q2RtLRtPSdGDWzjeM3TbMJP9utgA0ww=",
-        version = "v1.2.0",
-    )
-
-    go_repository(
-        name = "com_github_schollz_progressbar_v3",
-        importpath = "github.com/schollz/progressbar/v3",
-        sum = "h1:nMinx+JaEm/zJz4cEyClQeAw5rsYSB5th3xv+5lV6Vg=",
-        version = "v3.3.4",
-    )
-    go_repository(
-        name = "com_github_sean_seed",
-        importpath = "github.com/sean-/seed",
-        sum = "h1:nn5Wsu0esKSJiIVhscUtVbo7ada43DJhG55ua/hjS5I=",
-        version = "v0.0.0-20170313163322-e2103e2c3529",
-    )
-
-    go_repository(
-        name = "com_github_segmentio_kafka_go",
-        importpath = "github.com/segmentio/kafka-go",
-        sum = "h1:HtCSf6B4gN/87yc5qTl7WsxPKQIIGXLPPM1bMCPOsoY=",
-        version = "v0.2.0",
-    )
-    go_repository(
-        name = "com_github_sergi_go_diff",
-        importpath = "github.com/sergi/go-diff",
-        sum = "h1:Kpca3qRNrduNnOQeazBd0ysaKrUJiIuISHxogkT9RPQ=",
-        version = "v1.0.0",
-    )
-
-    go_repository(
-        name = "com_github_shirou_gopsutil",
-        importpath = "github.com/shirou/gopsutil",
-        sum = "h1:Bn1aCHHRnjv4Bl16T8rcaFjYSrGrIZvpiGO6P3Q4GpU=",
-        version = "v3.21.4-0.20210419000835-c7a38de76ee5+incompatible",
-    )
-    go_repository(
-        name = "com_github_shopify_sarama",
-        importpath = "github.com/Shopify/sarama",
-        sum = "h1:3jnfWKD7gVwbB1KSy/lE0szA9duPuSFLViK0o/d3DgA=",
-        version = "v1.26.1",
-    )
-    go_repository(
-        name = "com_github_shopify_toxiproxy",
-        importpath = "github.com/Shopify/toxiproxy",
-        sum = "h1:TKdv8HiTLgE5wdJuEML90aBgNWsokNbMijUGhmcoBJc=",
-        version = "v2.1.4+incompatible",
-    )
-
-    go_repository(
-        name = "com_github_shurcool_sanitized_anchor_name",
-        importpath = "github.com/shurcooL/sanitized_anchor_name",
-        sum = "h1:PdmoCO6wvbs+7yrJyMORt4/BmY5IYyJwS/kOiWx8mHo=",
-        version = "v1.0.0",
-    )
-
-    go_repository(
-        name = "com_github_sirupsen_logrus",
-        importpath = "github.com/sirupsen/logrus",
-        sum = "h1:UBcNElsrwanuuMsnGSlYmtmgbb23qDR5dG+6X6Oo89I=",
-        version = "v1.6.0",
-    )
-
-    go_repository(
-        name = "com_github_smartystreets_assertions",
-        importpath = "github.com/smartystreets/assertions",
-        sum = "h1:zE9ykElWQ6/NYmHa3jpm/yHnI4xSofP+UP6SpjHcSeM=",
-        version = "v0.0.0-20180927180507-b2de0cb4f26d",
-    )
-    go_repository(
-        name = "com_github_smartystreets_goconvey",
-        importpath = "github.com/smartystreets/goconvey",
-        sum = "h1:fv0U8FUIMPNf1L9lnHLvLhgicrIVChEkdzIKYqbNC9s=",
-        version = "v1.6.4",
-    )
-    go_repository(
-        name = "com_github_smola_gocompat",
-        importpath = "github.com/smola/gocompat",
-        sum = "h1:6b1oIMlUXIpz//VKEDzPVBK8KG7beVwmHIUEBIs/Pns=",
-        version = "v0.2.0",
-    )
-    go_repository(
-        name = "com_github_soheilhy_cmux",
-        importpath = "github.com/soheilhy/cmux",
-        sum = "h1:0HKaf1o97UwFjHH9o5XsHUOF+tqmdA7KEzXLpiyaw0E=",
-        version = "v0.1.4",
-    )
-    go_repository(
-        name = "com_github_sony_gobreaker",
-        importpath = "github.com/sony/gobreaker",
-        sum = "h1:oMnRNZXX5j85zso6xCPRNPtmAycat+WcoKbklScLDgQ=",
-        version = "v0.4.1",
-    )
-
-    go_repository(
-        name = "com_github_spacemonkeygo_openssl",
-        importpath = "github.com/spacemonkeygo/openssl",
-        sum = "h1:/eS3yfGjQKG+9kayBkj0ip1BGhq6zJ3eaVksphxAaek=",
-        version = "v0.0.0-20181017203307-c2dcc5cca94a",
-    )
-    go_repository(
-        name = "com_github_spacemonkeygo_spacelog",
-        importpath = "github.com/spacemonkeygo/spacelog",
-        sum = "h1:RC6RW7j+1+HkWaX/Yh71Ee5ZHaHYt7ZP4sQgUrm6cDU=",
-        version = "v0.0.0-20180420211403-2296661a0572",
-    )
-
-    go_repository(
-        name = "com_github_spaolacci_murmur3",
-        importpath = "github.com/spaolacci/murmur3",
-        sum = "h1:7c1g84S4BPRrfL5Xrdp6fOJ206sU9y293DDHaoy0bLI=",
-        version = "v1.1.0",
-    )
-    go_repository(
-        name = "com_github_spf13_afero",
-        importpath = "github.com/spf13/afero",
-        sum = "h1:5jhuqJyZCZf2JRofRvN/nIFgIWNzPa3/Vz8mYylgbWc=",
-        version = "v1.2.2",
-    )
-    go_repository(
-        name = "com_github_spf13_cast",
-        importpath = "github.com/spf13/cast",
-        sum = "h1:oget//CVOEoFewqQxwr0Ej5yjygnqGkvggSE/gB35Q8=",
-        version = "v1.3.0",
-    )
-
-    go_repository(
-        name = "com_github_spf13_cobra",
-        importpath = "github.com/spf13/cobra",
-        sum = "h1:O63eWlXlvyw4YdsuatjRIU6emvJ2fqz+PTdMEoxIT2s=",
-        version = "v1.0.1-0.20201006035406-b97b5ead31f7",
-    )
-    go_repository(
-        name = "com_github_spf13_jwalterweatherman",
-        importpath = "github.com/spf13/jwalterweatherman",
-        sum = "h1:XHEdyB+EcvlqZamSM4ZOMGlc93t6AcsBEu9Gc1vn7yk=",
-        version = "v1.0.0",
-    )
-
-    go_repository(
-        name = "com_github_spf13_pflag",
-        importpath = "github.com/spf13/pflag",
-        sum = "h1:iy+VFUOCP1a+8yFto/drg2CJ5u0yRoB7fZw3DKv/JXA=",
-        version = "v1.0.5",
-    )
-    go_repository(
-        name = "com_github_spf13_viper",
-        importpath = "github.com/spf13/viper",
-        sum = "h1:xVKxvI7ouOI5I+U9s2eeiUfMaWBVoXA3AWskkrqK0VM=",
-        version = "v1.7.0",
-    )
-    go_repository(
-        name = "com_github_src_d_envconfig",
-        importpath = "github.com/src-d/envconfig",
-        sum = "h1:/AJi6DtjFhZKNx3OB2qMsq7y4yT5//AeSZIe7rk+PX8=",
-        version = "v1.0.0",
-    )
-    go_repository(
-        name = "com_github_stackexchange_wmi",
-        importpath = "github.com/StackExchange/wmi",
-        sum = "h1:5sXbqlSomvdjlRbWyNqkPsJ3Fg+tQZCbgeX1VGljbQY=",
-        version = "v0.0.0-20210224194228-fe8f1750fd46",
-    )
-    go_repository(
-        name = "com_github_status_im_keycard_go",
-        importpath = "github.com/status-im/keycard-go",
-        sum = "h1:Oo2KZNP70KE0+IUJSidPj/BFS/RXNHmKIJOdckzml2E=",
-        version = "v0.0.0-20200402102358-957c09536969",
-    )
-
-    go_repository(
-        name = "com_github_streadway_amqp",
-        importpath = "github.com/streadway/amqp",
-        sum = "h1:WhxRHzgeVGETMlmVfqhRn8RIeeNoPr2Czh33I4Zdccw=",
-        version = "v0.0.0-20190827072141-edfb9018d271",
-    )
-    go_repository(
-        name = "com_github_streadway_handy",
-        importpath = "github.com/streadway/handy",
-        sum = "h1:AhmOdSHeswKHBjhsLs/7+1voOxT+LLrSk/Nxvk35fug=",
-        version = "v0.0.0-20190108123426-d5acb3125c2a",
-    )
-
-    go_repository(
-        name = "com_github_stretchr_objx",
-        importpath = "github.com/stretchr/objx",
-        sum = "h1:2vfRuCMp5sSVIDSqO8oNnWJq7mPa6KVP3iPIwFBuy8A=",
-        version = "v0.1.1",
-    )
-    go_repository(
-        name = "com_github_stretchr_testify",
-        importpath = "github.com/stretchr/testify",
-        sum = "h1:nwc3DEeHmmLAfoZucVR881uASk0Mfjw8xYJ99tb5CcY=",
-        version = "v1.7.0",
-    )
-
-    go_repository(
-        name = "com_github_subosito_gotenv",
-        importpath = "github.com/subosito/gotenv",
-        sum = "h1:Slr1R9HxAlEKefgq5jn9U+DnETlIUa6HfgEzj0g5d7s=",
-        version = "v1.2.0",
-    )
-    http_archive(
-        name = "com_github_supranational_blst",
-        urls = [
-            "https://github.com/supranational/blst/archive/624d0351000111276aa70a32145945d2645e49a9.tar.gz",
-        ],
-        strip_prefix = "blst-624d0351000111276aa70a32145945d2645e49a9",
-        build_file = "//third_party:blst/blst.BUILD",
-        sha256 = "6118737ddc0652f3a874fbe29e09a80c66c604d933b8cd478e5f2b7454860c6e",
-    )
-    go_repository(
-        name = "com_github_syndtr_goleveldb",
-        importpath = "github.com/syndtr/goleveldb",
-        sum = "h1:xQdMZ1WLrgkkvOZ/LDQxjVxMLdby7osSh4ZEVa5sIjs=",
-        version = "v1.0.1-0.20210305035536-64b5b1c73954",
-    )
-
-    go_repository(
-        name = "com_github_templexxx_cpufeat",
-        importpath = "github.com/templexxx/cpufeat",
-        sum = "h1:89CEmDvlq/F7SJEOqkIdNDGJXrQIhuIx9D2DBXjavSU=",
-        version = "v0.0.0-20180724012125-cef66df7f161",
-    )
-    go_repository(
-        name = "com_github_templexxx_xor",
-        importpath = "github.com/templexxx/xor",
-        sum = "h1:fj5tQ8acgNUr6O8LEplsxDhUIe2573iLkJc+PqnzZTI=",
-        version = "v0.0.0-20191217153810-f85b25db303b",
-    )
-    go_repository(
-        name = "com_github_thomaso_mirodin_intmath",
-        importpath = "github.com/thomaso-mirodin/intmath",
-        sum = "h1:cR8/SYRgyQCt5cNCMniB/ZScMkhI9nk8U5C7SbISXjo=",
-        version = "v0.0.0-20160323211736-5dc6d854e46e",
-    )
-
-    go_repository(
-        name = "com_github_tinylib_msgp",
-        importpath = "github.com/tinylib/msgp",
-        sum = "h1:DfdQrzQa7Yh2es9SuLkixqxuXS2SxsdYn0KbdrOGWD8=",
-        version = "v1.0.2",
-    )
-    go_repository(
-        name = "com_github_tjfoc_gmsm",
-        importpath = "github.com/tjfoc/gmsm",
-        sum = "h1:i7c6Za/IlgBvnGxYpfD7L3TGuaS+v6oGcgq+J9/ecEA=",
-        version = "v1.3.0",
-    )
-    go_repository(
-        name = "com_github_tklauser_go_sysconf",
-        importpath = "github.com/tklauser/go-sysconf",
-        sum = "h1:uu3Xl4nkLzQfXNsWn15rPc/HQCJKObbt1dKJeWp3vU4=",
-        version = "v0.3.5",
-    )
-    go_repository(
-        name = "com_github_tklauser_numcpus",
-        importpath = "github.com/tklauser/numcpus",
-        sum = "h1:oyhllyrScuYI6g+h/zUvNXNp1wy7x8qQy3t/piefldA=",
-        version = "v0.2.2",
-    )
-
-    go_repository(
-        name = "com_github_tmc_grpc_websocket_proxy",
-        importpath = "github.com/tmc/grpc-websocket-proxy",
-        sum = "h1:LnC5Kc/wtumK+WB441p7ynQJzVuNRJiqddSIE3IlSEQ=",
-        version = "v0.0.0-20190109142713-0ad062ec5ee5",
-    )
-
-    go_repository(
-        name = "com_github_trailofbits_go_mutexasserts",
-        importpath = "github.com/trailofbits/go-mutexasserts",
-        sum = "h1:8LRP+2JK8piIUU16ZDgWDXwjJcuJNTtCzadjTZj8Jf0=",
-        version = "v0.0.0-20200708152505-19999e7d3cef",
-    )
-    go_repository(
-        name = "com_github_twitchtv_twirp",
-        importpath = "github.com/twitchtv/twirp",
-        sum = "h1:3fNSDoSPyq+fTrifIvGue9XM/tptzuhiGY83rxPVNUg=",
-        version = "v7.1.0+incompatible",
-    )
-    go_repository(
-        name = "com_github_tyler_smith_go_bip39",
-        importpath = "github.com/tyler-smith/go-bip39",
-        sum = "h1:5eUemwrMargf3BSLRRCalXT93Ns6pQJIjYQN2nyfOP8=",
-        version = "v1.1.0",
-    )
-
-    go_repository(
-        name = "com_github_uber_jaeger_client_go",
-        importpath = "github.com/uber/jaeger-client-go",
-        sum = "h1:IxcNZ7WRY1Y3G4poYlx24szfsn/3LvK9QHCq9oQw8+U=",
-        version = "v2.25.0+incompatible",
-    )
-    go_repository(
-        name = "com_github_ugorji_go_codec",
-        importpath = "github.com/ugorji/go/codec",
-        sum = "h1:3SVOIvH7Ae1KRYyQWRjXWJEA9sS/c/pjvH++55Gr648=",
-        version = "v0.0.0-20181204163529-d75b2dcb6bc8",
-    )
-
-    go_repository(
-        name = "com_github_urfave_cli",
-        importpath = "github.com/urfave/cli",
-        sum = "h1:+mkCCcOFKPnCmVYVcURKps1Xe+3zP90gSYGNfRkjoIY=",
-        version = "v1.22.1",
-    )
-    go_repository(
-        name = "com_github_urfave_cli_v2",
-        importpath = "github.com/urfave/cli/v2",
-        sum = "h1:qph92Y649prgesehzOrQjdWyxFOp/QVM+6imKHad91M=",
-        version = "v2.3.0",
-    )
-
-    go_repository(
-        name = "com_github_victoriametrics_fastcache",
-        importpath = "github.com/VictoriaMetrics/fastcache",
-        sum = "h1:C/3Oi3EiBCqufydp1neRZkqcwmEiuRT9c3fqvvgKm5o=",
-        version = "v1.6.0",
-    )
-    go_repository(
-        name = "com_github_vividcortex_gohistogram",
-        importpath = "github.com/VividCortex/gohistogram",
-        sum = "h1:6+hBz+qvs0JOrrNhhmR7lFxo5sINxBCGXrdtl/UvroE=",
-        version = "v1.0.0",
-    )
-
-    go_repository(
-        name = "com_github_wealdtech_go_bytesutil",
-        importpath = "github.com/wealdtech/go-bytesutil",
-        sum = "h1:ocEg3Ke2GkZ4vQw5lp46rmO+pfqCCTgq35gqOy8JKVc=",
-        version = "v1.1.1",
-    )
-
-    go_repository(
-        name = "com_github_wealdtech_go_eth2_types_v2",
-        build_directives = [
-            "gazelle:resolve go github.com/herumi/bls-eth-go-binary/bls @herumi_bls_eth_go_binary//:go_default_library",
-        ],
-        importpath = "github.com/wealdtech/go-eth2-types/v2",
-        sum = "h1:tiA6T88M6XQIbrV5Zz53l1G5HtRERcxQfmET225V4Ls=",
-        version = "v2.5.2",
-    )
-    go_repository(
-        name = "com_github_wealdtech_go_eth2_util",
-        importpath = "github.com/wealdtech/go-eth2-util",
-        sum = "h1:2INPeOR35x5LdFFpSzyw954WzTD+DFyHe3yKlJnG5As=",
-        version = "v1.6.3",
-    )
-
-    go_repository(
-        name = "com_github_wealdtech_go_eth2_wallet_encryptor_keystorev4",
-        importpath = "github.com/wealdtech/go-eth2-wallet-encryptor-keystorev4",
-        sum = "h1:SxrDVSr+oXuT1x8kZt4uWqNCvv5xXEGV9zd7cuSrZS8=",
-        version = "v1.1.3",
-    )
-
-    go_repository(
-        name = "com_github_wealdtech_go_eth2_wallet_types_v2",
-        importpath = "github.com/wealdtech/go-eth2-wallet-types/v2",
-        sum = "h1:264/meVYWt1wFw6Mtn+xwkZkXjID42gNra4rycoiDXI=",
-        version = "v2.8.2",
-    )
-    go_repository(
-        name = "com_github_wercker_journalhook",
-        importpath = "github.com/wercker/journalhook",
-        sum = "h1:shC1HB1UogxN5Ech3Yqaaxj1X/P656PPCB4RbojIJqc=",
-        version = "v0.0.0-20180428041537-5d0a5ae867b3",
-    )
-
-    go_repository(
-        name = "com_github_whyrusleeping_go_keyspace",
-        importpath = "github.com/whyrusleeping/go-keyspace",
-        sum = "h1:EKhdznlJHPMoKr0XTrX+IlJs1LH3lyx2nfr1dOlZ79k=",
-        version = "v0.0.0-20160322163242-5b898ac5add1",
-    )
-    go_repository(
-        name = "com_github_whyrusleeping_go_logging",
-        importpath = "github.com/whyrusleeping/go-logging",
-        sum = "h1:fwpzlmT0kRC/Fmd0MdmGgJG/CXIZ6gFq46FQZjprUcc=",
-        version = "v0.0.1",
-    )
-
-    go_repository(
-        name = "com_github_whyrusleeping_mafmt",
-        importpath = "github.com/whyrusleeping/mafmt",
-        sum = "h1:TCghSl5kkwEE0j+sU/gudyhVMRlpBin8fMBBHg59EbA=",
-        version = "v1.2.8",
-    )
-    go_repository(
-        name = "com_github_whyrusleeping_mdns",
-        importpath = "github.com/whyrusleeping/mdns",
-        sum = "h1:Y1/FEOpaCpD21WxrmfeIYCFPuVPRCY2XZTWzTNHGw30=",
-        version = "v0.0.0-20190826153040-b9b60ed33aa9",
-    )
-
-    go_repository(
-        name = "com_github_whyrusleeping_multiaddr_filter",
-        importpath = "github.com/whyrusleeping/multiaddr-filter",
-        sum = "h1:E9S12nwJwEOXe2d6gT6qxdvqMnNq+VnSsKPgm2ZZNds=",
-        version = "v0.0.0-20160516205228-e903e4adabd7",
-    )
-    go_repository(
-        name = "com_github_whyrusleeping_timecache",
-        importpath = "github.com/whyrusleeping/timecache",
-        sum = "h1:lYbXeSvJi5zk5GLKVuid9TVjS9a0OmLIDKTfoZBL6Ow=",
-        version = "v0.0.0-20160911033111-cfcb2f1abfee",
-    )
-
-    go_repository(
-        name = "com_github_willf_bitset",
-        importpath = "github.com/willf/bitset",
-        sum = "h1:ekJIKh6+YbUIVt9DfNbkR5d6aFcFTLDRyJNAACURBg8=",
-        version = "v1.1.3",
-    )
-
-    go_repository(
-        name = "com_github_x_cray_logrus_prefixed_formatter",
-        importpath = "github.com/x-cray/logrus-prefixed-formatter",
-        sum = "h1:00txxvfBM9muc0jiLIEAkAcIMJzfthRT6usrui8uGmg=",
-        version = "v0.5.2",
-    )
-    go_repository(
-        name = "com_github_xdg_scram",
-        importpath = "github.com/xdg/scram",
-        sum = "h1:u40Z8hqBAAQyv+vATcGgV0YCnDjqSL7/q/JyPhhJSPk=",
-        version = "v0.0.0-20180814205039-7eeb5667e42c",
-    )
-    go_repository(
-        name = "com_github_xdg_stringprep",
-        importpath = "github.com/xdg/stringprep",
-        sum = "h1:d9X0esnoa3dFsV0FG35rAT0RIhYFlPq7MiP+DW89La0=",
-        version = "v1.0.0",
-    )
-    go_repository(
-        name = "com_github_xiang90_probing",
-        importpath = "github.com/xiang90/probing",
-        sum = "h1:eY9dn8+vbi4tKz5Qo6v2eYzo7kUS51QINcR5jNpbZS8=",
-        version = "v0.0.0-20190116061207-43a291ad63a2",
-    )
-
-    go_repository(
-        name = "com_github_xlab_treeprint",
-        importpath = "github.com/xlab/treeprint",
-        sum = "h1:YdYsPAZ2pC6Tow/nPZOPQ96O3hm/ToAkGsPLzedXERk=",
-        version = "v0.0.0-20180616005107-d6fb6747feb6",
-    )
-    go_repository(
-        name = "com_github_xordataexchange_crypt",
-        importpath = "github.com/xordataexchange/crypt",
-        sum = "h1:ESFSdwYZvkeru3RtdrYueztKhOBCSAAzS4Gf+k0tEow=",
-        version = "v0.0.3-0.20170626215501-b2862e3d0a77",
-    )
-    go_repository(
-        name = "com_github_xtaci_kcp_go",
-        importpath = "github.com/xtaci/kcp-go",
-        sum = "h1:TN1uey3Raw0sTz0Fg8GkfM0uH3YwzhnZWQ1bABv5xAg=",
-        version = "v5.4.20+incompatible",
-    )
-    go_repository(
-        name = "com_github_xtaci_lossyconn",
-        importpath = "github.com/xtaci/lossyconn",
-        sum = "h1:J0GxkO96kL4WF+AIT3M4mfUVinOCPgf2uUWYFUzN0sM=",
-        version = "v0.0.0-20190602105132-8df528c0c9ae",
-    )
-    go_repository(
-        name = "com_github_yuin_goldmark",
-        importpath = "github.com/yuin/goldmark",
-        sum = "h1:dPmz1Snjq0kmkz159iL7S6WzdahUTHnHB5M56WFVifs=",
-        version = "v1.3.5",
-    )
-
-    go_repository(
-        name = "com_google_cloud_go",
-        importpath = "cloud.google.com/go",
-        sum = "h1:Dg9iHVQfrhq82rUNu9ZxUDrJLaxFUe/HlCVaLyRruq8=",
-        version = "v0.65.0",
-    )
-
-    go_repository(
-        name = "com_google_cloud_go_bigquery",
-        importpath = "cloud.google.com/go/bigquery",
-        sum = "h1:PQcPefKFdaIzjQFbiyOgAqyx8q5djaE7x9Sqe712DPA=",
-        version = "v1.8.0",
-    )
-    go_repository(
-        name = "com_google_cloud_go_bigtable",
-        importpath = "cloud.google.com/go/bigtable",
-        sum = "h1:F4cCmA4nuV84V5zYQ3MKY+M1Cw1avHDuf3S/LcZPA9c=",
-        version = "v1.2.0",
-    )
-    go_repository(
-        name = "com_google_cloud_go_datastore",
-        importpath = "cloud.google.com/go/datastore",
-        sum = "h1:/May9ojXjRkPBNVrq+oWLqmWCkr4OU5uRY29bu0mRyQ=",
-        version = "v1.1.0",
-    )
-
-    go_repository(
-        name = "com_google_cloud_go_firestore",
-        importpath = "cloud.google.com/go/firestore",
-        sum = "h1:9x7Bx0A9R5/M9jibeJeZWqjeVEIxYW9fZYqB9a70/bY=",
-        version = "v1.1.0",
-    )
-    go_repository(
-        name = "com_google_cloud_go_pubsub",
-        importpath = "cloud.google.com/go/pubsub",
-        sum = "h1:ukjixP1wl0LpnZ6LWtZJ0mX5tBmjp1f8Sqer8Z2OMUU=",
-        version = "v1.3.1",
-    )
-    go_repository(
-        name = "com_google_cloud_go_storage",
-        importpath = "cloud.google.com/go/storage",
-        sum = "h1:STgFzyU5/8miMl0//zKh2aQeTyeaUH3WN9bSUiJ09bA=",
-        version = "v1.10.0",
-    )
-
-    go_repository(
-        name = "com_shuralyov_dmitri_gpu_mtl",
-        importpath = "dmitri.shuralyov.com/gpu/mtl",
-        sum = "h1:VpgP7xuJadIUuKccphEpTJnWhS2jkQyMt6Y7pJCD7fY=",
-        version = "v0.0.0-20190408044501-666a987793e9",
-    )
-    go_repository(
-        name = "com_sourcegraph_sourcegraph_appdash",
-        importpath = "sourcegraph.com/sourcegraph/appdash",
-        sum = "h1:ucqkfpjg9WzSUubAO62csmucvxl4/JeW3F4I4909XkM=",
-        version = "v0.0.0-20190731080439-ebfcffb1b5c0",
-    )
-
-    # Note: go_repository is already wrapped with maybe!
-    maybe(
-        git_repository,
-        name = "graknlabs_bazel_distribution",
-        commit = "962f3a7e56942430c0ec120c24f9e9f2a9c2ce1a",
-        remote = "https://github.com/graknlabs/bazel-distribution",
-        shallow_since = "1569509514 +0300",
-    )
-
-    go_repository(
-        name = "in_gopkg_alecthomas_kingpin_v2",
-        importpath = "gopkg.in/alecthomas/kingpin.v2",
-        sum = "h1:jMFz6MfLP0/4fUyZle81rXUoxOBFi19VUFKVDOQfozc=",
-        version = "v2.2.6",
-    )
-    go_repository(
-        name = "in_gopkg_bsm_ratelimit_v1",
-        importpath = "gopkg.in/bsm/ratelimit.v1",
-        sum = "h1:stTHdEoWg1pQ8riaP5ROrjS6zy6wewH/Q2iwnLCQUXY=",
-        version = "v1.0.0-20160220154919-db14e161995a",
-    )
-    go_repository(
-        name = "in_gopkg_cenkalti_backoff_v1",
-        importpath = "gopkg.in/cenkalti/backoff.v1",
-        sum = "h1:Arh75ttbsvlpVA7WtVpH4u9h6Zl46xuptxqLxPiSo4Y=",
-        version = "v1.1.0",
-    )
-
-    go_repository(
-        name = "in_gopkg_check_v1",
-        importpath = "gopkg.in/check.v1",
-        sum = "h1:YR8cESwS4TdDjEe65xsg0ogRM/Nc3DYOhEAlW+xobZo=",
-        version = "v1.0.0-20190902080502-41f04d3bba15",
-    )
-    go_repository(
-        name = "in_gopkg_cheggaaa_pb_v1",
-        importpath = "gopkg.in/cheggaaa/pb.v1",
-        sum = "h1:Ev7yu1/f6+d+b3pi5vPdRPc6nNtP1umSfcWiEfRqv6I=",
-        version = "v1.0.25",
-    )
-
-    go_repository(
-        name = "in_gopkg_confluentinc_confluent_kafka_go_v1",
-        importpath = "gopkg.in/confluentinc/confluent-kafka-go.v1",
-        patch_args = ["-p1"],
-        patches = ["@prysm//third_party:in_gopkg_confluentinc_confluent_kafka_go_v1.patch"],
-        sum = "h1:JabkIV98VYFqYKHHzXtgGMFuRgFBNTNzBytbGByzrJI=",
-        version = "v1.4.2",
-    )
-    go_repository(
-        name = "in_gopkg_d4l3k_messagediff_v1",
-        importpath = "gopkg.in/d4l3k/messagediff.v1",
-        sum = "h1:70AthpjunwzUiarMHyED52mj9UwtAnE89l1Gmrt3EU0=",
-        version = "v1.2.1",
-    )
-    go_repository(
-        name = "in_gopkg_errgo_v2",
-        importpath = "gopkg.in/errgo.v2",
-        sum = "h1:0vLT13EuvQ0hNvakwLuFZ/jYrLp5F3kcWHXdRggjCE8=",
-        version = "v2.1.0",
-    )
-    go_repository(
-        name = "in_gopkg_fsnotify_v1",
-        importpath = "gopkg.in/fsnotify.v1",
-        sum = "h1:xOHLXZwVvI9hhs+cLKq5+I5onOuwQLhQwiu63xxlHs4=",
-        version = "v1.4.7",
-    )
-    go_repository(
-        name = "in_gopkg_gcfg_v1",
-        importpath = "gopkg.in/gcfg.v1",
-        sum = "h1:m8OOJ4ccYHnx2f4gQwpno8nAX5OGOh7RLaaz0pj3Ogs=",
-        version = "v1.2.3",
-    )
-
-    go_repository(
-        name = "in_gopkg_inf_v0",
-        importpath = "gopkg.in/inf.v0",
-        sum = "h1:73M5CoZyi3ZLMOyDlQh031Cx6N9NDJ2Vvfl76EDAgDc=",
-        version = "v0.9.1",
-    )
-
-    go_repository(
-        name = "in_gopkg_ini_v1",
-        importpath = "gopkg.in/ini.v1",
-        sum = "h1:AQvPpx3LzTDM0AjnIRlVFwFFGC+npRopjZxLJj6gdno=",
-        version = "v1.51.0",
-    )
-    go_repository(
-        name = "in_gopkg_jcmturner_aescts_v1",
-        importpath = "gopkg.in/jcmturner/aescts.v1",
-        sum = "h1:cVVZBK2b1zY26haWB4vbBiZrfFQnfbTVrE3xZq6hrEw=",
-        version = "v1.0.1",
-    )
-    go_repository(
-        name = "in_gopkg_jcmturner_dnsutils_v1",
-        importpath = "gopkg.in/jcmturner/dnsutils.v1",
-        sum = "h1:cIuC1OLRGZrld+16ZJvvZxVJeKPsvd5eUIvxfoN5hSM=",
-        version = "v1.0.1",
-    )
-    go_repository(
-        name = "in_gopkg_jcmturner_goidentity_v3",
-        importpath = "gopkg.in/jcmturner/goidentity.v3",
-        sum = "h1:1duIyWiTaYvVx3YX2CYtpJbUFd7/UuPYCfgXtQ3VTbI=",
-        version = "v3.0.0",
-    )
-    go_repository(
-        name = "in_gopkg_jcmturner_gokrb5_v7",
-        importpath = "gopkg.in/jcmturner/gokrb5.v7",
-        sum = "h1:a9tsXlIDD9SKxotJMK3niV7rPZAJeX2aD/0yg3qlIrg=",
-        version = "v7.5.0",
-    )
-    go_repository(
-        name = "in_gopkg_jcmturner_rpc_v1",
-        importpath = "gopkg.in/jcmturner/rpc.v1",
-        sum = "h1:QHIUxTX1ISuAv9dD2wJ9HWQVuWDX/Zc0PfeC2tjc4rU=",
-        version = "v1.1.0",
-    )
-
-    go_repository(
-        name = "in_gopkg_natefinch_npipe_v2",
-        importpath = "gopkg.in/natefinch/npipe.v2",
-        sum = "h1:+JknDZhAj8YMt7GC73Ei8pv4MzjDUNPHgQWJdtMAaDU=",
-        version = "v2.0.0-20160621034901-c1b8fa8bdcce",
-    )
-    go_repository(
-        name = "in_gopkg_olebedev_go_duktape_v3",
-        importpath = "gopkg.in/olebedev/go-duktape.v3",
-        sum = "h1:a6cXbcDDUkSBlpnkWV1bJ+vv3mOgQEltEJ2rPxroVu0=",
-        version = "v3.0.0-20200619000410-60c24ae608a6",
-    )
-    go_repository(
-        name = "in_gopkg_redis_v4",
-        importpath = "gopkg.in/redis.v4",
-        sum = "h1:y3XbwQAiHwgNLUng56mgWYK39vsPqo8sT84XTEcxjr0=",
-        version = "v4.2.4",
-    )
-    go_repository(
-        name = "in_gopkg_resty_v1",
-        importpath = "gopkg.in/resty.v1",
-        sum = "h1:CuXP0Pjfw9rOuY6EP+UvtNvt5DSqHpIxILZKT/quCZI=",
-        version = "v1.12.0",
-    )
-
-    go_repository(
-        name = "in_gopkg_src_d_go_cli_v0",
-        importpath = "gopkg.in/src-d/go-cli.v0",
-        sum = "h1:mXa4inJUuWOoA4uEROxtJ3VMELMlVkIxIfcR0HBekAM=",
-        version = "v0.0.0-20181105080154-d492247bbc0d",
-    )
-    go_repository(
-        name = "in_gopkg_src_d_go_log_v1",
-        importpath = "gopkg.in/src-d/go-log.v1",
-        sum = "h1:heWvX7J6qbGWbeFS/aRmiy1eYaT+QMV6wNvHDyMjQV4=",
-        version = "v1.0.1",
-    )
-    go_repository(
-        name = "in_gopkg_tomb_v1",
-        importpath = "gopkg.in/tomb.v1",
-        sum = "h1:uRGJdciOHaEIrze2W8Q3AKkepLTh2hOroT7a+7czfdQ=",
-        version = "v1.0.0-20141024135613-dd632973f1e7",
-    )
-
-    go_repository(
-        name = "in_gopkg_urfave_cli_v1",
-        importpath = "gopkg.in/urfave/cli.v1",
-        sum = "h1:NdAVW6RYxDif9DhDHaAortIu956m2c0v+09AZBPTbE0=",
-        version = "v1.20.0",
-    )
-    go_repository(
-        name = "in_gopkg_warnings_v0",
-        importpath = "gopkg.in/warnings.v0",
-        sum = "h1:wFXVbFY8DY5/xOe1ECiWdKCzZlxgshcYVNkBHstARME=",
-        version = "v0.1.2",
-    )
-
-    go_repository(
-        name = "in_gopkg_yaml_v2",
-        importpath = "gopkg.in/yaml.v2",
-        nofuzz = True,
-        sum = "h1:D8xgwECY7CYvx+Y2n4sBz93Jn9JRvxdiyyo8CTfuKaY=",
-        version = "v2.4.0",
-    )
-
-    go_repository(
-        name = "in_gopkg_yaml_v3",
-        importpath = "gopkg.in/yaml.v3",
-        sum = "h1:h8qDotaEPuJATrMmW04NCwg7v22aHH28wwpauUhK9Oo=",
-        version = "v3.0.0-20210107192922-496545a6307b",
-    )
-    go_repository(
-        name = "io_etcd_go_bbolt",
-        importpath = "go.etcd.io/bbolt",
-        sum = "h1:XAzx9gjCb0Rxj7EoqcClPD1d5ZBxZJk0jbuoPHenBt0=",
-        version = "v1.3.5",
-    )
-    go_repository(
-        name = "io_etcd_go_etcd",
-        importpath = "go.etcd.io/etcd",
-        sum = "h1:VcrIfasaLFkyjk6KNlXQSzO+B0fZcnECiDrKJsfxka0=",
-        version = "v0.0.0-20191023171146-3cf2f69b5738",
-    )
-
-    go_repository(
-        name = "io_k8s_api",
-        build_file_proto_mode = "disable_global",
-        importpath = "k8s.io/api",
-        sum = "h1:2AJaUQdgUZLoDZHrun21PW2Nx9+ll6cUzvn3IKhSIn0=",
-        version = "v0.18.3",
-    )
-    go_repository(
-        name = "io_k8s_apimachinery",
-        build_file_proto_mode = "disable_global",
-        importpath = "k8s.io/apimachinery",
-        sum = "h1:pOGcbVAhxADgUYnjS08EFXs9QMl8qaH5U4fr5LGUrSk=",
-        version = "v0.18.3",
-    )
-    go_repository(
-        name = "io_k8s_client_go",
-        build_extra_args = ["-exclude=vendor"],
-        build_naming_convention = "go_default_library",
-        importpath = "k8s.io/client-go",
-        sum = "h1:QaJzz92tsN67oorwzmoB0a9r9ZVHuD5ryjbCKP0U22k=",
-        version = "v0.18.3",
-    )
-    go_repository(
-        name = "io_k8s_gengo",
-        importpath = "k8s.io/gengo",
-        sum = "h1:4s3/R4+OYYYUKptXPhZKjQ04WJ6EhQQVFdjOFvCazDk=",
-        version = "v0.0.0-20190128074634-0689ccc1d7d6",
-    )
-
-    go_repository(
-        name = "io_k8s_klog",
-        importpath = "k8s.io/klog",
-        sum = "h1:Pt+yjF5aB1xDSVbau4VsWe+dQNzA0qv1LlXdC2dF6Q8=",
-        version = "v1.0.0",
-    )
-    go_repository(
-        name = "io_k8s_klog_v2",
-        importpath = "k8s.io/klog/v2",
-        sum = "h1:WmkrnW7fdrm0/DMClc+HIxtftvxVIPAhlVwMQo5yLco=",
-        version = "v2.3.0",
-    )
-    go_repository(
-        name = "io_k8s_kube_openapi",
-        importpath = "k8s.io/kube-openapi",
-        sum = "h1:Oh3Mzx5pJ+yIumsAD0MOECPVeXsVot0UkiaCGVyfGQY=",
-        version = "v0.0.0-20200410145947-61e04a5be9a6",
-    )
-
-    go_repository(
-        name = "io_k8s_sigs_structured_merge_diff_v3",
-        importpath = "sigs.k8s.io/structured-merge-diff/v3",
-        sum = "h1:dOmIZBMfhcHS09XZkMyUgkq5trg3/jRyJYFZUiaOp8E=",
-        version = "v3.0.0",
-    )
-
-    go_repository(
-        name = "io_k8s_sigs_yaml",
-        importpath = "sigs.k8s.io/yaml",
-        sum = "h1:kr/MCeFWJWTwyaHoR9c8EjH9OumOmoF9YGiZd7lFm/Q=",
-        version = "v1.2.0",
-    )
-    go_repository(
-        name = "io_k8s_utils",
-        importpath = "k8s.io/utils",
-        sum = "h1:ZtTUW5+ZWaoqjR3zOpRa7oFJ5d4aA22l4me/xArfOIc=",
-        version = "v0.0.0-20200520001619-278ece378a50",
-    )
-    go_repository(
-        name = "io_opencensus_go",
-        importpath = "go.opencensus.io",
-        sum = "h1:BdkrbWrzDlV9dnbzoP7sfN+dHheJ4J9JOaYxcUDL+ok=",
-        version = "v0.22.6",
-    )
-    go_repository(
-        name = "io_opencensus_go_contrib_exporter_jaeger",
-        importpath = "contrib.go.opencensus.io/exporter/jaeger",
-        sum = "h1:yGBYzYMewVL0yO9qqJv3Z5+IRhPdU7e9o/2oKpX4YvI=",
-        version = "v0.2.1",
-    )
-
-    go_repository(
-        name = "io_rsc_binaryregexp",
-        importpath = "rsc.io/binaryregexp",
-        sum = "h1:HfqmD5MEmC0zvwBuF187nq9mdnXjXsSivRiXN7SmRkE=",
-        version = "v0.2.0",
-    )
-    go_repository(
-        name = "io_rsc_pdf",
-        importpath = "rsc.io/pdf",
-        sum = "h1:k1MczvYDUvJBe93bYd7wrZLLUEcLZAuF824/I4e5Xr4=",
-        version = "v0.1.1",
-    )
-    go_repository(
-        name = "io_rsc_quote_v3",
-        importpath = "rsc.io/quote/v3",
-        sum = "h1:9JKUTTIUgS6kzR9mK1YuGKv6Nl+DijDNIc0ghT58FaY=",
-        version = "v3.1.0",
-    )
-    go_repository(
-        name = "io_rsc_sampler",
-        importpath = "rsc.io/sampler",
-        sum = "h1:7uVkIFmeBqHfdjD+gZwtXXI+RODJ2Wc4O7MPEh/QiW4=",
-        version = "v1.3.0",
-    )
-
-    go_repository(
-        name = "org_collectd",
-        importpath = "collectd.org",
-        sum = "h1:iNBHGw1VvPJxH2B6RiFWFZ+vsjo1lCdRszBeOuwGi00=",
-        version = "v0.3.0",
-    )
-
-    go_repository(
-        name = "org_golang_google_api",
-        importpath = "google.golang.org/api",
-        sum = "h1:k40adF3uR+6x/+hO5Dh4ZFUqFp67vxvbpafFiJxl10A=",
-        version = "v0.34.0",
-    )
-    go_repository(
-        name = "org_golang_google_appengine",
-        importpath = "google.golang.org/appengine",
-        sum = "h1:FZR1q0exgwxzPzp/aF+VccGrSfxfPpkBqjIIEq3ru6c=",
-        version = "v1.6.7",
-    )
-    go_repository(
-        name = "org_golang_google_genproto",
-        importpath = "google.golang.org/genproto",
-        sum = "h1:KMgpo2lWy1vfrYjtxPAzR0aNWeAR1UdQykt6sj/hpBY=",
-        version = "v0.0.0-20210426193834-eac7f76ac494",
-    )
-
-    go_repository(
-        name = "org_golang_google_grpc",
-        build_file_proto_mode = "disable",
-        importpath = "google.golang.org/grpc",
-        sum = "h1:uSZWeQJX5j11bIQ4AJoj+McDBo29cY1MCoC1wO3ts+c=",
-        version = "v1.37.0",
-    )
-    go_repository(
-        name = "org_golang_google_grpc_cmd_protoc_gen_go_grpc",
-        importpath = "google.golang.org/grpc/cmd/protoc-gen-go-grpc",
-        sum = "h1:lQ+dE99pFsb8osbJB3oRfE5eW4Hx6a/lZQr8Jh+eoT4=",
-        version = "v1.0.0",
-    )
-    go_repository(
-        name = "org_golang_google_protobuf",
-        importpath = "google.golang.org/protobuf",
-        sum = "h1:bxAC2xTBsZGibn2RTntX0oH50xLsqy1OxA9tTL3p/lk=",
-        version = "v1.26.0",
-    )
-
-    go_repository(
-        name = "org_golang_x_crypto",
-        importpath = "golang.org/x/crypto",
-        sum = "h1:It14KIkyBFYkHkwZ7k45minvA9aorojkyjGk9KJ5B/w=",
-        version = "v0.0.0-20210322153248-0c34fe9e7dc2",
-    )
-    go_repository(
-        name = "org_golang_x_exp",
-        importpath = "golang.org/x/exp",
-        sum = "h1:rMqLP+9XLy+LdbCXHjJHAmTfXCr93W7oruWA6Hq1Alc=",
-        version = "v0.0.0-20200513190911-00229845015e",
-    )
-    go_repository(
-        name = "org_golang_x_image",
-        importpath = "golang.org/x/image",
-        sum = "h1:+qEpEAPhDZ1o0x3tHzZTQDArnOixOzGD9HUJfcg0mb4=",
-        version = "v0.0.0-20190802002840-cff245a6509b",
-    )
-
-    go_repository(
-        name = "org_golang_x_lint",
-        importpath = "golang.org/x/lint",
-        sum = "h1:2M3HP5CCK1Si9FQhwnzYhXdG6DXeebvUHFpre8QvbyI=",
-        version = "v0.0.0-20201208152925-83fdc39ff7b5",
-    )
-    go_repository(
-        name = "org_golang_x_mobile",
-        importpath = "golang.org/x/mobile",
-        sum = "h1:4+4C/Iv2U4fMZBiMCc98MG1In4gJY5YRhtpDNeDeHWs=",
-        version = "v0.0.0-20190719004257-d2bd2a29d028",
-    )
-
-    go_repository(
-        name = "org_golang_x_mod",
-        importpath = "golang.org/x/mod",
-        sum = "h1:Gz96sIWK3OalVv/I/qNygP42zyoKp3xptRVCWRFEBvo=",
-        version = "v0.4.2",
-    )
-
-    go_repository(
-        name = "org_golang_x_net",
-        importpath = "golang.org/x/net",
-        sum = "h1:4nGaVu0QrbjT/AK2PRLuQfQuh6DJve+pELhqTdAj3x0=",
-        version = "v0.0.0-20210405180319-a5a99cb37ef4",
-    )
-    go_repository(
-        name = "org_golang_x_oauth2",
-        importpath = "golang.org/x/oauth2",
-        sum = "h1:SgVl/sCtkicsS7psKkje4H9YtjdEl3xsYh7N+5TDHqY=",
-        version = "v0.0.0-20210427180440-81ed05c6b58c",
-    )
-
-    go_repository(
-        name = "org_golang_x_sync",
-        importpath = "golang.org/x/sync",
-        sum = "h1:5KslGYwFpkhGh+Q16bwMP3cOontH8FOep7tGV86Y7SQ=",
-        version = "v0.0.0-20210220032951-036812b2e83c",
-    )
-    go_repository(
-        name = "org_golang_x_sys",
-        importpath = "golang.org/x/sys",
-        sum = "h1:gG67DSER+11cZvqIMb8S8bt0vZtiN6xWYARwirrOSfE=",
-        version = "v0.0.0-20210510120138-977fb7262007",
-    )
-    go_repository(
-        name = "org_golang_x_term",
-        importpath = "golang.org/x/term",
-        sum = "h1:v+OssWQX+hTHEmOBgwxdZxK4zHq3yOs8F9J7mk0PY8E=",
-        version = "v0.0.0-20201126162022-7de9c90e9dd1",
-    )
-
-    go_repository(
-        name = "org_golang_x_text",
-        importpath = "golang.org/x/text",
-        sum = "h1:i6eZZ+zk0SOf0xgBpEpPD18qWcJda6q1sxt3S0kzyUQ=",
-        version = "v0.3.5",
-    )
-    go_repository(
-        name = "org_golang_x_time",
-        importpath = "golang.org/x/time",
-        sum = "h1:Hir2P/De0WpUhtrKGGjvSb2YxUgyZ7EFOSLIcSSpiwE=",
-        version = "v0.0.0-20201208040808-7e3f01d25324",
-    )
-    go_repository(
-        name = "org_golang_x_tools",
-        importpath = "golang.org/x/tools",
-        sum = "h1:wGiQel/hW0NnEkJUk8lbzkX2gFJU6PFxf1v5OlCfuOs=",
-        version = "v0.1.1",
-    )
-
-    go_repository(
-        name = "org_golang_x_xerrors",
-        importpath = "golang.org/x/xerrors",
-        sum = "h1:go1bK/D/BFZV2I8cIQd1NKEZ+0owSTG1fDTci4IqFcE=",
-        version = "v0.0.0-20200804184101-5ec99f83aff1",
-    )
-
-    go_repository(
-        name = "org_gonum_v1_gonum",
-        importpath = "gonum.org/v1/gonum",
-        sum = "h1:DJy6UzXbahnGUf1ujUNkh/NEtK14qMo2nvlBPs4U5yw=",
-        version = "v0.6.0",
-    )
-    go_repository(
-        name = "org_gonum_v1_netlib",
-        importpath = "gonum.org/v1/netlib",
-        sum = "h1:OE9mWmgKkjJyEmDAAtGMPjXu+YNeGvK9VTSHY6+Qihc=",
-        version = "v0.0.0-20190313105609-8cb42192e0e0",
-    )
-    go_repository(
-        name = "org_gonum_v1_plot",
-        importpath = "gonum.org/v1/plot",
-        sum = "h1:Qh4dB5D/WpoUUp3lSod7qgoyEHbDGPUWjIbnqdqqe1k=",
-        version = "v0.0.0-20190515093506-e2840ee46a6b",
-    )
-    go_repository(
-        name = "org_uber_go_atomic",
-        importpath = "go.uber.org/atomic",
-        sum = "h1:ADUqmZGgLDDfbSL9ZmPxKTybcoEYHgpYfELNoN+7hsw=",
-        version = "v1.7.0",
-    )
-
-    go_repository(
-        name = "org_uber_go_automaxprocs",
-        build_directives = [
-            # Do not use this library directly.
-            # Rather, load maxprocs from github.com/prysmaticlabs/shared/maxprocs.
-            "gazelle:go_visibility @prysm//shared/maxprocs:__pkg__",
-        ],
-        importpath = "go.uber.org/automaxprocs",
-        sum = "h1:II28aZoGdaglS5vVNnspf28lnZpXScxtIozx1lAjdb0=",
-        version = "v1.3.0",
-    )
-    go_repository(
-        name = "org_uber_go_goleak",
-        importpath = "go.uber.org/goleak",
-        sum = "h1:qsup4IcBdlmsnGfqyLl4Ntn3C2XCCuKAE7DwHpScyUo=",
-        version = "v1.0.0",
-    )
-    go_repository(
-        name = "org_uber_go_multierr",
-        importpath = "go.uber.org/multierr",
-        sum = "h1:y6IPFStTAIT5Ytl7/XYmHvzXQ7S3g/IeZW9hyZ5thw4=",
-        version = "v1.6.0",
-    )
-    go_repository(
-        name = "org_uber_go_tools",
-        importpath = "go.uber.org/tools",
-        sum = "h1:0mgffUl7nfd+FpvXMVz4IDEaUSmT1ysygQC7qYo7sG4=",
-        version = "v0.0.0-20190618225709-2cfd321de3ee",
-    )
-    go_repository(
-        name = "org_uber_go_zap",
-        importpath = "go.uber.org/zap",
-        sum = "h1:uFRZXykJGK9lLY4HtgSw44DnIcAM+kRBP7x5m+NpAOM=",
-        version = "v1.16.0",
-    )
-    go_repository(
-        name = "tools_gotest",
-        importpath = "gotest.tools",
-        sum = "h1:VsBPFP1AI068pPrMxtb/S8Zkgf9xEmTLJjfM+P5UIEo=",
-        version = "v2.2.0+incompatible",
+        sum = "h1:o79JO4UMwfc1hYbRO0fGkYD9mpLvN9pif7ez8jMLZiM=",
+        version = "v0.0.0-20210505221644-3b823fdaca7f",
     )
 
     # Note: It is required to define com_github_prysmaticlabs_prysm like this for some reason...
@@ -3951,25 +2806,1137 @@
         sum = None,  # keep
         vcs = "git",  # keep
         version = None,  # keep
-<<<<<<< HEAD
-    )
-
-    # Note: It is required to define com_github_prysmaticlabs_ethereumapis like this for some reason...
-    # Note: The keep directives help gazelle leave this alone.
-    go_repository(
-        name = "com_github_prysmaticlabs_ethereumapis",
-        commit = "ab16e7d38cad3a8f33d9448269a962bbfed57857",  # keep
-        importpath = "github.com/prysmaticlabs/ethereumapis",  # keep
-        # Note: go-ethereum is not bazel-friendly with regards to cgo. We have a
-        # a fork that has resolved these issues by disabling HID/USB support and
-        # some manual fixes for c imports in the crypto package. This is forked
-        # branch should be updated from time to time with the latest go-ethereum
-        # code.
-        remote = "https://github.com/lukso-network/vanguard-apis",  # keep
-        replace = None,  # keep
-        sum = None,  # keep
-        vcs = "git",  # keep
-        version = None,  # keep
-=======
->>>>>>> 35990c0a
+    )
+    go_repository(
+        name = "com_github_puerkitobio_purell",
+        importpath = "github.com/PuerkitoBio/purell",
+        sum = "h1:0GoNN3taZV6QI81IXgCbxMyEaJDXMSIjArYBCYzVVvs=",
+        version = "v1.0.0",
+    )
+    go_repository(
+        name = "com_github_puerkitobio_urlesc",
+        importpath = "github.com/PuerkitoBio/urlesc",
+        sum = "h1:JCHLVE3B+kJde7bIEo5N4J+ZbLhp0J1Fs+ulyRws4gE=",
+        version = "v0.0.0-20160726150825-5bd2802263f2",
+    )
+    go_repository(
+        name = "com_github_r3labs_sse",
+        importpath = "github.com/r3labs/sse",
+        sum = "h1:zAsgcP8MhzAbhMnB1QQ2O7ZhWYVGYSR2iVcjzQuPV+o=",
+        version = "v0.0.0-20210224172625-26fe804710bc",
+    )
+
+    go_repository(
+        name = "com_github_rcrowley_go_metrics",
+        importpath = "github.com/rcrowley/go-metrics",
+        sum = "h1:dY6ETXrvDG7Sa4vE8ZQG4yqWg6UnOcbqTAahkV813vQ=",
+        version = "v0.0.0-20190826022208-cac0b30c2563",
+    )
+
+    go_repository(
+        name = "com_github_retailnext_hllpp",
+        importpath = "github.com/retailnext/hllpp",
+        sum = "h1:RnWNS9Hlm8BIkjr6wx8li5abe0fr73jljLycdfemTp0=",
+        version = "v1.0.1-0.20180308014038-101a6d2f8b52",
+    )
+    go_repository(
+        name = "com_github_rjeczalik_notify",
+        importpath = "github.com/rjeczalik/notify",
+        sum = "h1:CLCKso/QK1snAlnhNR/CNvNiFU2saUtjV0bx3EwNeCE=",
+        version = "v0.9.1",
+    )
+    go_repository(
+        name = "com_github_rogpeppe_fastuuid",
+        importpath = "github.com/rogpeppe/fastuuid",
+        sum = "h1:Ppwyp6VYCF1nvBTXL3trRso7mXMlRrw9ooo375wvi2s=",
+        version = "v1.2.0",
+    )
+    go_repository(
+        name = "com_github_rogpeppe_go_internal",
+        importpath = "github.com/rogpeppe/go-internal",
+        sum = "h1:RR9dF3JtopPvtkroDZuVD7qquD0bnHlKSqaQhgwt8yk=",
+        version = "v1.3.0",
+    )
+
+    go_repository(
+        name = "com_github_rs_cors",
+        importpath = "github.com/rs/cors",
+        sum = "h1:+88SsELBHx5r+hZ8TCkggzSstaWNbDvThkVK8H6f9ik=",
+        version = "v1.7.0",
+    )
+
+    go_repository(
+        name = "com_github_russross_blackfriday",
+        importpath = "github.com/russross/blackfriday",
+        sum = "h1:HyvC0ARfnZBqnXwABFeSZHpKvJHJJfPz81GNueLj0oo=",
+        version = "v1.5.2",
+    )
+
+    go_repository(
+        name = "com_github_russross_blackfriday_v2",
+        importpath = "github.com/russross/blackfriday/v2",
+        sum = "h1:lPqVAte+HuHNfhJ/0LC98ESWRz8afy9tM/0RK8m9o+Q=",
+        version = "v2.0.1",
+    )
+    go_repository(
+        name = "com_github_ryanuber_columnize",
+        importpath = "github.com/ryanuber/columnize",
+        sum = "h1:UFr9zpz4xgTnIE5yIMtWAMngCdZ9p/+q6lTbgelo80M=",
+        version = "v0.0.0-20160712163229-9b3edd62028f",
+    )
+    go_repository(
+        name = "com_github_samuel_go_zookeeper",
+        importpath = "github.com/samuel/go-zookeeper",
+        sum = "h1:p3Vo3i64TCLY7gIfzeQaUJ+kppEO5WQG3cL8iE8tGHU=",
+        version = "v0.0.0-20190923202752-2cc03de413da",
+    )
+
+    go_repository(
+        name = "com_github_satori_go_uuid",
+        importpath = "github.com/satori/go.uuid",
+        sum = "h1:0uYX9dsZ2yD7q2RtLRtPSdGDWzjeM3TbMJP9utgA0ww=",
+        version = "v1.2.0",
+    )
+
+    go_repository(
+        name = "com_github_schollz_progressbar_v3",
+        importpath = "github.com/schollz/progressbar/v3",
+        sum = "h1:nMinx+JaEm/zJz4cEyClQeAw5rsYSB5th3xv+5lV6Vg=",
+        version = "v3.3.4",
+    )
+    go_repository(
+        name = "com_github_sean_seed",
+        importpath = "github.com/sean-/seed",
+        sum = "h1:nn5Wsu0esKSJiIVhscUtVbo7ada43DJhG55ua/hjS5I=",
+        version = "v0.0.0-20170313163322-e2103e2c3529",
+    )
+
+    go_repository(
+        name = "com_github_segmentio_kafka_go",
+        importpath = "github.com/segmentio/kafka-go",
+        sum = "h1:HtCSf6B4gN/87yc5qTl7WsxPKQIIGXLPPM1bMCPOsoY=",
+        version = "v0.2.0",
+    )
+    go_repository(
+        name = "com_github_sergi_go_diff",
+        importpath = "github.com/sergi/go-diff",
+        sum = "h1:Kpca3qRNrduNnOQeazBd0ysaKrUJiIuISHxogkT9RPQ=",
+        version = "v1.0.0",
+    )
+
+    go_repository(
+        name = "com_github_shirou_gopsutil",
+        importpath = "github.com/shirou/gopsutil",
+        sum = "h1:Bn1aCHHRnjv4Bl16T8rcaFjYSrGrIZvpiGO6P3Q4GpU=",
+        version = "v3.21.4-0.20210419000835-c7a38de76ee5+incompatible",
+    )
+    go_repository(
+        name = "com_github_shopify_sarama",
+        importpath = "github.com/Shopify/sarama",
+        sum = "h1:3jnfWKD7gVwbB1KSy/lE0szA9duPuSFLViK0o/d3DgA=",
+        version = "v1.26.1",
+    )
+    go_repository(
+        name = "com_github_shopify_toxiproxy",
+        importpath = "github.com/Shopify/toxiproxy",
+        sum = "h1:TKdv8HiTLgE5wdJuEML90aBgNWsokNbMijUGhmcoBJc=",
+        version = "v2.1.4+incompatible",
+    )
+
+    go_repository(
+        name = "com_github_shurcool_sanitized_anchor_name",
+        importpath = "github.com/shurcooL/sanitized_anchor_name",
+        sum = "h1:PdmoCO6wvbs+7yrJyMORt4/BmY5IYyJwS/kOiWx8mHo=",
+        version = "v1.0.0",
+    )
+
+    go_repository(
+        name = "com_github_sirupsen_logrus",
+        importpath = "github.com/sirupsen/logrus",
+        sum = "h1:UBcNElsrwanuuMsnGSlYmtmgbb23qDR5dG+6X6Oo89I=",
+        version = "v1.6.0",
+    )
+
+    go_repository(
+        name = "com_github_smartystreets_assertions",
+        importpath = "github.com/smartystreets/assertions",
+        sum = "h1:zE9ykElWQ6/NYmHa3jpm/yHnI4xSofP+UP6SpjHcSeM=",
+        version = "v0.0.0-20180927180507-b2de0cb4f26d",
+    )
+    go_repository(
+        name = "com_github_smartystreets_goconvey",
+        importpath = "github.com/smartystreets/goconvey",
+        sum = "h1:fv0U8FUIMPNf1L9lnHLvLhgicrIVChEkdzIKYqbNC9s=",
+        version = "v1.6.4",
+    )
+    go_repository(
+        name = "com_github_smola_gocompat",
+        importpath = "github.com/smola/gocompat",
+        sum = "h1:6b1oIMlUXIpz//VKEDzPVBK8KG7beVwmHIUEBIs/Pns=",
+        version = "v0.2.0",
+    )
+    go_repository(
+        name = "com_github_soheilhy_cmux",
+        importpath = "github.com/soheilhy/cmux",
+        sum = "h1:0HKaf1o97UwFjHH9o5XsHUOF+tqmdA7KEzXLpiyaw0E=",
+        version = "v0.1.4",
+    )
+    go_repository(
+        name = "com_github_sony_gobreaker",
+        importpath = "github.com/sony/gobreaker",
+        sum = "h1:oMnRNZXX5j85zso6xCPRNPtmAycat+WcoKbklScLDgQ=",
+        version = "v0.4.1",
+    )
+
+    go_repository(
+        name = "com_github_spacemonkeygo_openssl",
+        importpath = "github.com/spacemonkeygo/openssl",
+        sum = "h1:/eS3yfGjQKG+9kayBkj0ip1BGhq6zJ3eaVksphxAaek=",
+        version = "v0.0.0-20181017203307-c2dcc5cca94a",
+    )
+    go_repository(
+        name = "com_github_spacemonkeygo_spacelog",
+        importpath = "github.com/spacemonkeygo/spacelog",
+        sum = "h1:RC6RW7j+1+HkWaX/Yh71Ee5ZHaHYt7ZP4sQgUrm6cDU=",
+        version = "v0.0.0-20180420211403-2296661a0572",
+    )
+
+    go_repository(
+        name = "com_github_spaolacci_murmur3",
+        importpath = "github.com/spaolacci/murmur3",
+        sum = "h1:7c1g84S4BPRrfL5Xrdp6fOJ206sU9y293DDHaoy0bLI=",
+        version = "v1.1.0",
+    )
+    go_repository(
+        name = "com_github_spf13_afero",
+        importpath = "github.com/spf13/afero",
+        sum = "h1:5jhuqJyZCZf2JRofRvN/nIFgIWNzPa3/Vz8mYylgbWc=",
+        version = "v1.2.2",
+    )
+    go_repository(
+        name = "com_github_spf13_cast",
+        importpath = "github.com/spf13/cast",
+        sum = "h1:oget//CVOEoFewqQxwr0Ej5yjygnqGkvggSE/gB35Q8=",
+        version = "v1.3.0",
+    )
+
+    go_repository(
+        name = "com_github_spf13_cobra",
+        importpath = "github.com/spf13/cobra",
+        sum = "h1:O63eWlXlvyw4YdsuatjRIU6emvJ2fqz+PTdMEoxIT2s=",
+        version = "v1.0.1-0.20201006035406-b97b5ead31f7",
+    )
+    go_repository(
+        name = "com_github_spf13_jwalterweatherman",
+        importpath = "github.com/spf13/jwalterweatherman",
+        sum = "h1:XHEdyB+EcvlqZamSM4ZOMGlc93t6AcsBEu9Gc1vn7yk=",
+        version = "v1.0.0",
+    )
+
+    go_repository(
+        name = "com_github_spf13_pflag",
+        importpath = "github.com/spf13/pflag",
+        sum = "h1:iy+VFUOCP1a+8yFto/drg2CJ5u0yRoB7fZw3DKv/JXA=",
+        version = "v1.0.5",
+    )
+    go_repository(
+        name = "com_github_spf13_viper",
+        importpath = "github.com/spf13/viper",
+        sum = "h1:xVKxvI7ouOI5I+U9s2eeiUfMaWBVoXA3AWskkrqK0VM=",
+        version = "v1.7.0",
+    )
+    go_repository(
+        name = "com_github_src_d_envconfig",
+        importpath = "github.com/src-d/envconfig",
+        sum = "h1:/AJi6DtjFhZKNx3OB2qMsq7y4yT5//AeSZIe7rk+PX8=",
+        version = "v1.0.0",
+    )
+    go_repository(
+        name = "com_github_stackexchange_wmi",
+        importpath = "github.com/StackExchange/wmi",
+        sum = "h1:5sXbqlSomvdjlRbWyNqkPsJ3Fg+tQZCbgeX1VGljbQY=",
+        version = "v0.0.0-20210224194228-fe8f1750fd46",
+    )
+    go_repository(
+        name = "com_github_status_im_keycard_go",
+        importpath = "github.com/status-im/keycard-go",
+        sum = "h1:Oo2KZNP70KE0+IUJSidPj/BFS/RXNHmKIJOdckzml2E=",
+        version = "v0.0.0-20200402102358-957c09536969",
+    )
+
+    go_repository(
+        name = "com_github_streadway_amqp",
+        importpath = "github.com/streadway/amqp",
+        sum = "h1:WhxRHzgeVGETMlmVfqhRn8RIeeNoPr2Czh33I4Zdccw=",
+        version = "v0.0.0-20190827072141-edfb9018d271",
+    )
+    go_repository(
+        name = "com_github_streadway_handy",
+        importpath = "github.com/streadway/handy",
+        sum = "h1:AhmOdSHeswKHBjhsLs/7+1voOxT+LLrSk/Nxvk35fug=",
+        version = "v0.0.0-20190108123426-d5acb3125c2a",
+    )
+
+    go_repository(
+        name = "com_github_stretchr_objx",
+        importpath = "github.com/stretchr/objx",
+        sum = "h1:2vfRuCMp5sSVIDSqO8oNnWJq7mPa6KVP3iPIwFBuy8A=",
+        version = "v0.1.1",
+    )
+    go_repository(
+        name = "com_github_stretchr_testify",
+        importpath = "github.com/stretchr/testify",
+        sum = "h1:nwc3DEeHmmLAfoZucVR881uASk0Mfjw8xYJ99tb5CcY=",
+        version = "v1.7.0",
+    )
+
+    go_repository(
+        name = "com_github_subosito_gotenv",
+        importpath = "github.com/subosito/gotenv",
+        sum = "h1:Slr1R9HxAlEKefgq5jn9U+DnETlIUa6HfgEzj0g5d7s=",
+        version = "v1.2.0",
+    )
+    http_archive(
+        name = "com_github_supranational_blst",
+        urls = [
+            "https://github.com/supranational/blst/archive/624d0351000111276aa70a32145945d2645e49a9.tar.gz",
+        ],
+        strip_prefix = "blst-624d0351000111276aa70a32145945d2645e49a9",
+        build_file = "//third_party:blst/blst.BUILD",
+        sha256 = "6118737ddc0652f3a874fbe29e09a80c66c604d933b8cd478e5f2b7454860c6e",
+    )
+    go_repository(
+        name = "com_github_syndtr_goleveldb",
+        importpath = "github.com/syndtr/goleveldb",
+        sum = "h1:xQdMZ1WLrgkkvOZ/LDQxjVxMLdby7osSh4ZEVa5sIjs=",
+        version = "v1.0.1-0.20210305035536-64b5b1c73954",
+    )
+
+    go_repository(
+        name = "com_github_templexxx_cpufeat",
+        importpath = "github.com/templexxx/cpufeat",
+        sum = "h1:89CEmDvlq/F7SJEOqkIdNDGJXrQIhuIx9D2DBXjavSU=",
+        version = "v0.0.0-20180724012125-cef66df7f161",
+    )
+    go_repository(
+        name = "com_github_templexxx_xor",
+        importpath = "github.com/templexxx/xor",
+        sum = "h1:fj5tQ8acgNUr6O8LEplsxDhUIe2573iLkJc+PqnzZTI=",
+        version = "v0.0.0-20191217153810-f85b25db303b",
+    )
+    go_repository(
+        name = "com_github_thomaso_mirodin_intmath",
+        importpath = "github.com/thomaso-mirodin/intmath",
+        sum = "h1:cR8/SYRgyQCt5cNCMniB/ZScMkhI9nk8U5C7SbISXjo=",
+        version = "v0.0.0-20160323211736-5dc6d854e46e",
+    )
+
+    go_repository(
+        name = "com_github_tinylib_msgp",
+        importpath = "github.com/tinylib/msgp",
+        sum = "h1:DfdQrzQa7Yh2es9SuLkixqxuXS2SxsdYn0KbdrOGWD8=",
+        version = "v1.0.2",
+    )
+    go_repository(
+        name = "com_github_tjfoc_gmsm",
+        importpath = "github.com/tjfoc/gmsm",
+        sum = "h1:i7c6Za/IlgBvnGxYpfD7L3TGuaS+v6oGcgq+J9/ecEA=",
+        version = "v1.3.0",
+    )
+    go_repository(
+        name = "com_github_tklauser_go_sysconf",
+        importpath = "github.com/tklauser/go-sysconf",
+        sum = "h1:uu3Xl4nkLzQfXNsWn15rPc/HQCJKObbt1dKJeWp3vU4=",
+        version = "v0.3.5",
+    )
+    go_repository(
+        name = "com_github_tklauser_numcpus",
+        importpath = "github.com/tklauser/numcpus",
+        sum = "h1:oyhllyrScuYI6g+h/zUvNXNp1wy7x8qQy3t/piefldA=",
+        version = "v0.2.2",
+    )
+
+    go_repository(
+        name = "com_github_tmc_grpc_websocket_proxy",
+        importpath = "github.com/tmc/grpc-websocket-proxy",
+        sum = "h1:LnC5Kc/wtumK+WB441p7ynQJzVuNRJiqddSIE3IlSEQ=",
+        version = "v0.0.0-20190109142713-0ad062ec5ee5",
+    )
+
+    go_repository(
+        name = "com_github_trailofbits_go_mutexasserts",
+        importpath = "github.com/trailofbits/go-mutexasserts",
+        sum = "h1:8LRP+2JK8piIUU16ZDgWDXwjJcuJNTtCzadjTZj8Jf0=",
+        version = "v0.0.0-20200708152505-19999e7d3cef",
+    )
+    go_repository(
+        name = "com_github_twitchtv_twirp",
+        importpath = "github.com/twitchtv/twirp",
+        sum = "h1:3fNSDoSPyq+fTrifIvGue9XM/tptzuhiGY83rxPVNUg=",
+        version = "v7.1.0+incompatible",
+    )
+    go_repository(
+        name = "com_github_tyler_smith_go_bip39",
+        importpath = "github.com/tyler-smith/go-bip39",
+        sum = "h1:5eUemwrMargf3BSLRRCalXT93Ns6pQJIjYQN2nyfOP8=",
+        version = "v1.1.0",
+    )
+
+    go_repository(
+        name = "com_github_uber_jaeger_client_go",
+        importpath = "github.com/uber/jaeger-client-go",
+        sum = "h1:IxcNZ7WRY1Y3G4poYlx24szfsn/3LvK9QHCq9oQw8+U=",
+        version = "v2.25.0+incompatible",
+    )
+    go_repository(
+        name = "com_github_ugorji_go_codec",
+        importpath = "github.com/ugorji/go/codec",
+        sum = "h1:3SVOIvH7Ae1KRYyQWRjXWJEA9sS/c/pjvH++55Gr648=",
+        version = "v0.0.0-20181204163529-d75b2dcb6bc8",
+    )
+
+    go_repository(
+        name = "com_github_urfave_cli",
+        importpath = "github.com/urfave/cli",
+        sum = "h1:+mkCCcOFKPnCmVYVcURKps1Xe+3zP90gSYGNfRkjoIY=",
+        version = "v1.22.1",
+    )
+    go_repository(
+        name = "com_github_urfave_cli_v2",
+        importpath = "github.com/urfave/cli/v2",
+        sum = "h1:qph92Y649prgesehzOrQjdWyxFOp/QVM+6imKHad91M=",
+        version = "v2.3.0",
+    )
+
+    go_repository(
+        name = "com_github_victoriametrics_fastcache",
+        importpath = "github.com/VictoriaMetrics/fastcache",
+        sum = "h1:C/3Oi3EiBCqufydp1neRZkqcwmEiuRT9c3fqvvgKm5o=",
+        version = "v1.6.0",
+    )
+    go_repository(
+        name = "com_github_vividcortex_gohistogram",
+        importpath = "github.com/VividCortex/gohistogram",
+        sum = "h1:6+hBz+qvs0JOrrNhhmR7lFxo5sINxBCGXrdtl/UvroE=",
+        version = "v1.0.0",
+    )
+
+    go_repository(
+        name = "com_github_wealdtech_go_bytesutil",
+        importpath = "github.com/wealdtech/go-bytesutil",
+        sum = "h1:ocEg3Ke2GkZ4vQw5lp46rmO+pfqCCTgq35gqOy8JKVc=",
+        version = "v1.1.1",
+    )
+
+    go_repository(
+        name = "com_github_wealdtech_go_eth2_types_v2",
+        build_directives = [
+            "gazelle:resolve go github.com/herumi/bls-eth-go-binary/bls @herumi_bls_eth_go_binary//:go_default_library",
+        ],
+        importpath = "github.com/wealdtech/go-eth2-types/v2",
+        sum = "h1:tiA6T88M6XQIbrV5Zz53l1G5HtRERcxQfmET225V4Ls=",
+        version = "v2.5.2",
+    )
+    go_repository(
+        name = "com_github_wealdtech_go_eth2_util",
+        importpath = "github.com/wealdtech/go-eth2-util",
+        sum = "h1:2INPeOR35x5LdFFpSzyw954WzTD+DFyHe3yKlJnG5As=",
+        version = "v1.6.3",
+    )
+
+    go_repository(
+        name = "com_github_wealdtech_go_eth2_wallet_encryptor_keystorev4",
+        importpath = "github.com/wealdtech/go-eth2-wallet-encryptor-keystorev4",
+        sum = "h1:SxrDVSr+oXuT1x8kZt4uWqNCvv5xXEGV9zd7cuSrZS8=",
+        version = "v1.1.3",
+    )
+
+    go_repository(
+        name = "com_github_wealdtech_go_eth2_wallet_types_v2",
+        importpath = "github.com/wealdtech/go-eth2-wallet-types/v2",
+        sum = "h1:264/meVYWt1wFw6Mtn+xwkZkXjID42gNra4rycoiDXI=",
+        version = "v2.8.2",
+    )
+    go_repository(
+        name = "com_github_wercker_journalhook",
+        importpath = "github.com/wercker/journalhook",
+        sum = "h1:shC1HB1UogxN5Ech3Yqaaxj1X/P656PPCB4RbojIJqc=",
+        version = "v0.0.0-20180428041537-5d0a5ae867b3",
+    )
+
+    go_repository(
+        name = "com_github_whyrusleeping_go_keyspace",
+        importpath = "github.com/whyrusleeping/go-keyspace",
+        sum = "h1:EKhdznlJHPMoKr0XTrX+IlJs1LH3lyx2nfr1dOlZ79k=",
+        version = "v0.0.0-20160322163242-5b898ac5add1",
+    )
+    go_repository(
+        name = "com_github_whyrusleeping_go_logging",
+        importpath = "github.com/whyrusleeping/go-logging",
+        sum = "h1:fwpzlmT0kRC/Fmd0MdmGgJG/CXIZ6gFq46FQZjprUcc=",
+        version = "v0.0.1",
+    )
+
+    go_repository(
+        name = "com_github_whyrusleeping_mafmt",
+        importpath = "github.com/whyrusleeping/mafmt",
+        sum = "h1:TCghSl5kkwEE0j+sU/gudyhVMRlpBin8fMBBHg59EbA=",
+        version = "v1.2.8",
+    )
+    go_repository(
+        name = "com_github_whyrusleeping_mdns",
+        importpath = "github.com/whyrusleeping/mdns",
+        sum = "h1:Y1/FEOpaCpD21WxrmfeIYCFPuVPRCY2XZTWzTNHGw30=",
+        version = "v0.0.0-20190826153040-b9b60ed33aa9",
+    )
+
+    go_repository(
+        name = "com_github_whyrusleeping_multiaddr_filter",
+        importpath = "github.com/whyrusleeping/multiaddr-filter",
+        sum = "h1:E9S12nwJwEOXe2d6gT6qxdvqMnNq+VnSsKPgm2ZZNds=",
+        version = "v0.0.0-20160516205228-e903e4adabd7",
+    )
+    go_repository(
+        name = "com_github_whyrusleeping_timecache",
+        importpath = "github.com/whyrusleeping/timecache",
+        sum = "h1:lYbXeSvJi5zk5GLKVuid9TVjS9a0OmLIDKTfoZBL6Ow=",
+        version = "v0.0.0-20160911033111-cfcb2f1abfee",
+    )
+
+    go_repository(
+        name = "com_github_willf_bitset",
+        importpath = "github.com/willf/bitset",
+        sum = "h1:ekJIKh6+YbUIVt9DfNbkR5d6aFcFTLDRyJNAACURBg8=",
+        version = "v1.1.3",
+    )
+
+    go_repository(
+        name = "com_github_x_cray_logrus_prefixed_formatter",
+        importpath = "github.com/x-cray/logrus-prefixed-formatter",
+        sum = "h1:00txxvfBM9muc0jiLIEAkAcIMJzfthRT6usrui8uGmg=",
+        version = "v0.5.2",
+    )
+    go_repository(
+        name = "com_github_xdg_scram",
+        importpath = "github.com/xdg/scram",
+        sum = "h1:u40Z8hqBAAQyv+vATcGgV0YCnDjqSL7/q/JyPhhJSPk=",
+        version = "v0.0.0-20180814205039-7eeb5667e42c",
+    )
+    go_repository(
+        name = "com_github_xdg_stringprep",
+        importpath = "github.com/xdg/stringprep",
+        sum = "h1:d9X0esnoa3dFsV0FG35rAT0RIhYFlPq7MiP+DW89La0=",
+        version = "v1.0.0",
+    )
+    go_repository(
+        name = "com_github_xiang90_probing",
+        importpath = "github.com/xiang90/probing",
+        sum = "h1:eY9dn8+vbi4tKz5Qo6v2eYzo7kUS51QINcR5jNpbZS8=",
+        version = "v0.0.0-20190116061207-43a291ad63a2",
+    )
+
+    go_repository(
+        name = "com_github_xlab_treeprint",
+        importpath = "github.com/xlab/treeprint",
+        sum = "h1:YdYsPAZ2pC6Tow/nPZOPQ96O3hm/ToAkGsPLzedXERk=",
+        version = "v0.0.0-20180616005107-d6fb6747feb6",
+    )
+    go_repository(
+        name = "com_github_xordataexchange_crypt",
+        importpath = "github.com/xordataexchange/crypt",
+        sum = "h1:ESFSdwYZvkeru3RtdrYueztKhOBCSAAzS4Gf+k0tEow=",
+        version = "v0.0.3-0.20170626215501-b2862e3d0a77",
+    )
+    go_repository(
+        name = "com_github_xtaci_kcp_go",
+        importpath = "github.com/xtaci/kcp-go",
+        sum = "h1:TN1uey3Raw0sTz0Fg8GkfM0uH3YwzhnZWQ1bABv5xAg=",
+        version = "v5.4.20+incompatible",
+    )
+    go_repository(
+        name = "com_github_xtaci_lossyconn",
+        importpath = "github.com/xtaci/lossyconn",
+        sum = "h1:J0GxkO96kL4WF+AIT3M4mfUVinOCPgf2uUWYFUzN0sM=",
+        version = "v0.0.0-20190602105132-8df528c0c9ae",
+    )
+    go_repository(
+        name = "com_github_yuin_goldmark",
+        importpath = "github.com/yuin/goldmark",
+        sum = "h1:dPmz1Snjq0kmkz159iL7S6WzdahUTHnHB5M56WFVifs=",
+        version = "v1.3.5",
+    )
+
+    go_repository(
+        name = "com_google_cloud_go",
+        importpath = "cloud.google.com/go",
+        sum = "h1:Dg9iHVQfrhq82rUNu9ZxUDrJLaxFUe/HlCVaLyRruq8=",
+        version = "v0.65.0",
+    )
+
+    go_repository(
+        name = "com_google_cloud_go_bigquery",
+        importpath = "cloud.google.com/go/bigquery",
+        sum = "h1:PQcPefKFdaIzjQFbiyOgAqyx8q5djaE7x9Sqe712DPA=",
+        version = "v1.8.0",
+    )
+    go_repository(
+        name = "com_google_cloud_go_bigtable",
+        importpath = "cloud.google.com/go/bigtable",
+        sum = "h1:F4cCmA4nuV84V5zYQ3MKY+M1Cw1avHDuf3S/LcZPA9c=",
+        version = "v1.2.0",
+    )
+    go_repository(
+        name = "com_google_cloud_go_datastore",
+        importpath = "cloud.google.com/go/datastore",
+        sum = "h1:/May9ojXjRkPBNVrq+oWLqmWCkr4OU5uRY29bu0mRyQ=",
+        version = "v1.1.0",
+    )
+
+    go_repository(
+        name = "com_google_cloud_go_firestore",
+        importpath = "cloud.google.com/go/firestore",
+        sum = "h1:9x7Bx0A9R5/M9jibeJeZWqjeVEIxYW9fZYqB9a70/bY=",
+        version = "v1.1.0",
+    )
+    go_repository(
+        name = "com_google_cloud_go_pubsub",
+        importpath = "cloud.google.com/go/pubsub",
+        sum = "h1:ukjixP1wl0LpnZ6LWtZJ0mX5tBmjp1f8Sqer8Z2OMUU=",
+        version = "v1.3.1",
+    )
+    go_repository(
+        name = "com_google_cloud_go_storage",
+        importpath = "cloud.google.com/go/storage",
+        sum = "h1:STgFzyU5/8miMl0//zKh2aQeTyeaUH3WN9bSUiJ09bA=",
+        version = "v1.10.0",
+    )
+
+    go_repository(
+        name = "com_shuralyov_dmitri_gpu_mtl",
+        importpath = "dmitri.shuralyov.com/gpu/mtl",
+        sum = "h1:VpgP7xuJadIUuKccphEpTJnWhS2jkQyMt6Y7pJCD7fY=",
+        version = "v0.0.0-20190408044501-666a987793e9",
+    )
+    go_repository(
+        name = "com_sourcegraph_sourcegraph_appdash",
+        importpath = "sourcegraph.com/sourcegraph/appdash",
+        sum = "h1:ucqkfpjg9WzSUubAO62csmucvxl4/JeW3F4I4909XkM=",
+        version = "v0.0.0-20190731080439-ebfcffb1b5c0",
+    )
+
+    # Note: go_repository is already wrapped with maybe!
+    maybe(
+        git_repository,
+        name = "graknlabs_bazel_distribution",
+        commit = "962f3a7e56942430c0ec120c24f9e9f2a9c2ce1a",
+        remote = "https://github.com/graknlabs/bazel-distribution",
+        shallow_since = "1569509514 +0300",
+    )
+
+    go_repository(
+        name = "in_gopkg_alecthomas_kingpin_v2",
+        importpath = "gopkg.in/alecthomas/kingpin.v2",
+        sum = "h1:jMFz6MfLP0/4fUyZle81rXUoxOBFi19VUFKVDOQfozc=",
+        version = "v2.2.6",
+    )
+    go_repository(
+        name = "in_gopkg_bsm_ratelimit_v1",
+        importpath = "gopkg.in/bsm/ratelimit.v1",
+        sum = "h1:stTHdEoWg1pQ8riaP5ROrjS6zy6wewH/Q2iwnLCQUXY=",
+        version = "v1.0.0-20160220154919-db14e161995a",
+    )
+    go_repository(
+        name = "in_gopkg_cenkalti_backoff_v1",
+        importpath = "gopkg.in/cenkalti/backoff.v1",
+        sum = "h1:Arh75ttbsvlpVA7WtVpH4u9h6Zl46xuptxqLxPiSo4Y=",
+        version = "v1.1.0",
+    )
+
+    go_repository(
+        name = "in_gopkg_check_v1",
+        importpath = "gopkg.in/check.v1",
+        sum = "h1:YR8cESwS4TdDjEe65xsg0ogRM/Nc3DYOhEAlW+xobZo=",
+        version = "v1.0.0-20190902080502-41f04d3bba15",
+    )
+    go_repository(
+        name = "in_gopkg_cheggaaa_pb_v1",
+        importpath = "gopkg.in/cheggaaa/pb.v1",
+        sum = "h1:Ev7yu1/f6+d+b3pi5vPdRPc6nNtP1umSfcWiEfRqv6I=",
+        version = "v1.0.25",
+    )
+
+    go_repository(
+        name = "in_gopkg_confluentinc_confluent_kafka_go_v1",
+        importpath = "gopkg.in/confluentinc/confluent-kafka-go.v1",
+        patch_args = ["-p1"],
+        patches = ["@prysm//third_party:in_gopkg_confluentinc_confluent_kafka_go_v1.patch"],
+        sum = "h1:JabkIV98VYFqYKHHzXtgGMFuRgFBNTNzBytbGByzrJI=",
+        version = "v1.4.2",
+    )
+    go_repository(
+        name = "in_gopkg_d4l3k_messagediff_v1",
+        importpath = "gopkg.in/d4l3k/messagediff.v1",
+        sum = "h1:70AthpjunwzUiarMHyED52mj9UwtAnE89l1Gmrt3EU0=",
+        version = "v1.2.1",
+    )
+    go_repository(
+        name = "in_gopkg_errgo_v2",
+        importpath = "gopkg.in/errgo.v2",
+        sum = "h1:0vLT13EuvQ0hNvakwLuFZ/jYrLp5F3kcWHXdRggjCE8=",
+        version = "v2.1.0",
+    )
+    go_repository(
+        name = "in_gopkg_fsnotify_v1",
+        importpath = "gopkg.in/fsnotify.v1",
+        sum = "h1:xOHLXZwVvI9hhs+cLKq5+I5onOuwQLhQwiu63xxlHs4=",
+        version = "v1.4.7",
+    )
+    go_repository(
+        name = "in_gopkg_gcfg_v1",
+        importpath = "gopkg.in/gcfg.v1",
+        sum = "h1:m8OOJ4ccYHnx2f4gQwpno8nAX5OGOh7RLaaz0pj3Ogs=",
+        version = "v1.2.3",
+    )
+
+    go_repository(
+        name = "in_gopkg_inf_v0",
+        importpath = "gopkg.in/inf.v0",
+        sum = "h1:73M5CoZyi3ZLMOyDlQh031Cx6N9NDJ2Vvfl76EDAgDc=",
+        version = "v0.9.1",
+    )
+
+    go_repository(
+        name = "in_gopkg_ini_v1",
+        importpath = "gopkg.in/ini.v1",
+        sum = "h1:AQvPpx3LzTDM0AjnIRlVFwFFGC+npRopjZxLJj6gdno=",
+        version = "v1.51.0",
+    )
+    go_repository(
+        name = "in_gopkg_jcmturner_aescts_v1",
+        importpath = "gopkg.in/jcmturner/aescts.v1",
+        sum = "h1:cVVZBK2b1zY26haWB4vbBiZrfFQnfbTVrE3xZq6hrEw=",
+        version = "v1.0.1",
+    )
+    go_repository(
+        name = "in_gopkg_jcmturner_dnsutils_v1",
+        importpath = "gopkg.in/jcmturner/dnsutils.v1",
+        sum = "h1:cIuC1OLRGZrld+16ZJvvZxVJeKPsvd5eUIvxfoN5hSM=",
+        version = "v1.0.1",
+    )
+    go_repository(
+        name = "in_gopkg_jcmturner_goidentity_v3",
+        importpath = "gopkg.in/jcmturner/goidentity.v3",
+        sum = "h1:1duIyWiTaYvVx3YX2CYtpJbUFd7/UuPYCfgXtQ3VTbI=",
+        version = "v3.0.0",
+    )
+    go_repository(
+        name = "in_gopkg_jcmturner_gokrb5_v7",
+        importpath = "gopkg.in/jcmturner/gokrb5.v7",
+        sum = "h1:a9tsXlIDD9SKxotJMK3niV7rPZAJeX2aD/0yg3qlIrg=",
+        version = "v7.5.0",
+    )
+    go_repository(
+        name = "in_gopkg_jcmturner_rpc_v1",
+        importpath = "gopkg.in/jcmturner/rpc.v1",
+        sum = "h1:QHIUxTX1ISuAv9dD2wJ9HWQVuWDX/Zc0PfeC2tjc4rU=",
+        version = "v1.1.0",
+    )
+
+    go_repository(
+        name = "in_gopkg_natefinch_npipe_v2",
+        importpath = "gopkg.in/natefinch/npipe.v2",
+        sum = "h1:+JknDZhAj8YMt7GC73Ei8pv4MzjDUNPHgQWJdtMAaDU=",
+        version = "v2.0.0-20160621034901-c1b8fa8bdcce",
+    )
+    go_repository(
+        name = "in_gopkg_olebedev_go_duktape_v3",
+        importpath = "gopkg.in/olebedev/go-duktape.v3",
+        sum = "h1:a6cXbcDDUkSBlpnkWV1bJ+vv3mOgQEltEJ2rPxroVu0=",
+        version = "v3.0.0-20200619000410-60c24ae608a6",
+    )
+    go_repository(
+        name = "in_gopkg_redis_v4",
+        importpath = "gopkg.in/redis.v4",
+        sum = "h1:y3XbwQAiHwgNLUng56mgWYK39vsPqo8sT84XTEcxjr0=",
+        version = "v4.2.4",
+    )
+    go_repository(
+        name = "in_gopkg_resty_v1",
+        importpath = "gopkg.in/resty.v1",
+        sum = "h1:CuXP0Pjfw9rOuY6EP+UvtNvt5DSqHpIxILZKT/quCZI=",
+        version = "v1.12.0",
+    )
+
+    go_repository(
+        name = "in_gopkg_src_d_go_cli_v0",
+        importpath = "gopkg.in/src-d/go-cli.v0",
+        sum = "h1:mXa4inJUuWOoA4uEROxtJ3VMELMlVkIxIfcR0HBekAM=",
+        version = "v0.0.0-20181105080154-d492247bbc0d",
+    )
+    go_repository(
+        name = "in_gopkg_src_d_go_log_v1",
+        importpath = "gopkg.in/src-d/go-log.v1",
+        sum = "h1:heWvX7J6qbGWbeFS/aRmiy1eYaT+QMV6wNvHDyMjQV4=",
+        version = "v1.0.1",
+    )
+    go_repository(
+        name = "in_gopkg_tomb_v1",
+        importpath = "gopkg.in/tomb.v1",
+        sum = "h1:uRGJdciOHaEIrze2W8Q3AKkepLTh2hOroT7a+7czfdQ=",
+        version = "v1.0.0-20141024135613-dd632973f1e7",
+    )
+
+    go_repository(
+        name = "in_gopkg_urfave_cli_v1",
+        importpath = "gopkg.in/urfave/cli.v1",
+        sum = "h1:NdAVW6RYxDif9DhDHaAortIu956m2c0v+09AZBPTbE0=",
+        version = "v1.20.0",
+    )
+    go_repository(
+        name = "in_gopkg_warnings_v0",
+        importpath = "gopkg.in/warnings.v0",
+        sum = "h1:wFXVbFY8DY5/xOe1ECiWdKCzZlxgshcYVNkBHstARME=",
+        version = "v0.1.2",
+    )
+
+    go_repository(
+        name = "in_gopkg_yaml_v2",
+        importpath = "gopkg.in/yaml.v2",
+        nofuzz = True,
+        sum = "h1:D8xgwECY7CYvx+Y2n4sBz93Jn9JRvxdiyyo8CTfuKaY=",
+        version = "v2.4.0",
+    )
+
+    go_repository(
+        name = "in_gopkg_yaml_v3",
+        importpath = "gopkg.in/yaml.v3",
+        sum = "h1:h8qDotaEPuJATrMmW04NCwg7v22aHH28wwpauUhK9Oo=",
+        version = "v3.0.0-20210107192922-496545a6307b",
+    )
+    go_repository(
+        name = "io_etcd_go_bbolt",
+        importpath = "go.etcd.io/bbolt",
+        sum = "h1:XAzx9gjCb0Rxj7EoqcClPD1d5ZBxZJk0jbuoPHenBt0=",
+        version = "v1.3.5",
+    )
+    go_repository(
+        name = "io_etcd_go_etcd",
+        importpath = "go.etcd.io/etcd",
+        sum = "h1:VcrIfasaLFkyjk6KNlXQSzO+B0fZcnECiDrKJsfxka0=",
+        version = "v0.0.0-20191023171146-3cf2f69b5738",
+    )
+
+    go_repository(
+        name = "io_k8s_api",
+        build_file_proto_mode = "disable_global",
+        importpath = "k8s.io/api",
+        sum = "h1:2AJaUQdgUZLoDZHrun21PW2Nx9+ll6cUzvn3IKhSIn0=",
+        version = "v0.18.3",
+    )
+    go_repository(
+        name = "io_k8s_apimachinery",
+        build_file_proto_mode = "disable_global",
+        importpath = "k8s.io/apimachinery",
+        sum = "h1:pOGcbVAhxADgUYnjS08EFXs9QMl8qaH5U4fr5LGUrSk=",
+        version = "v0.18.3",
+    )
+    go_repository(
+        name = "io_k8s_client_go",
+        build_extra_args = ["-exclude=vendor"],
+        build_naming_convention = "go_default_library",
+        importpath = "k8s.io/client-go",
+        sum = "h1:QaJzz92tsN67oorwzmoB0a9r9ZVHuD5ryjbCKP0U22k=",
+        version = "v0.18.3",
+    )
+    go_repository(
+        name = "io_k8s_gengo",
+        importpath = "k8s.io/gengo",
+        sum = "h1:4s3/R4+OYYYUKptXPhZKjQ04WJ6EhQQVFdjOFvCazDk=",
+        version = "v0.0.0-20190128074634-0689ccc1d7d6",
+    )
+
+    go_repository(
+        name = "io_k8s_klog",
+        importpath = "k8s.io/klog",
+        sum = "h1:Pt+yjF5aB1xDSVbau4VsWe+dQNzA0qv1LlXdC2dF6Q8=",
+        version = "v1.0.0",
+    )
+    go_repository(
+        name = "io_k8s_klog_v2",
+        importpath = "k8s.io/klog/v2",
+        sum = "h1:WmkrnW7fdrm0/DMClc+HIxtftvxVIPAhlVwMQo5yLco=",
+        version = "v2.3.0",
+    )
+    go_repository(
+        name = "io_k8s_kube_openapi",
+        importpath = "k8s.io/kube-openapi",
+        sum = "h1:Oh3Mzx5pJ+yIumsAD0MOECPVeXsVot0UkiaCGVyfGQY=",
+        version = "v0.0.0-20200410145947-61e04a5be9a6",
+    )
+
+    go_repository(
+        name = "io_k8s_sigs_structured_merge_diff_v3",
+        importpath = "sigs.k8s.io/structured-merge-diff/v3",
+        sum = "h1:dOmIZBMfhcHS09XZkMyUgkq5trg3/jRyJYFZUiaOp8E=",
+        version = "v3.0.0",
+    )
+
+    go_repository(
+        name = "io_k8s_sigs_yaml",
+        importpath = "sigs.k8s.io/yaml",
+        sum = "h1:kr/MCeFWJWTwyaHoR9c8EjH9OumOmoF9YGiZd7lFm/Q=",
+        version = "v1.2.0",
+    )
+    go_repository(
+        name = "io_k8s_utils",
+        importpath = "k8s.io/utils",
+        sum = "h1:ZtTUW5+ZWaoqjR3zOpRa7oFJ5d4aA22l4me/xArfOIc=",
+        version = "v0.0.0-20200520001619-278ece378a50",
+    )
+    go_repository(
+        name = "io_opencensus_go",
+        importpath = "go.opencensus.io",
+        sum = "h1:BdkrbWrzDlV9dnbzoP7sfN+dHheJ4J9JOaYxcUDL+ok=",
+        version = "v0.22.6",
+    )
+    go_repository(
+        name = "io_opencensus_go_contrib_exporter_jaeger",
+        importpath = "contrib.go.opencensus.io/exporter/jaeger",
+        sum = "h1:yGBYzYMewVL0yO9qqJv3Z5+IRhPdU7e9o/2oKpX4YvI=",
+        version = "v0.2.1",
+    )
+
+    go_repository(
+        name = "io_rsc_binaryregexp",
+        importpath = "rsc.io/binaryregexp",
+        sum = "h1:HfqmD5MEmC0zvwBuF187nq9mdnXjXsSivRiXN7SmRkE=",
+        version = "v0.2.0",
+    )
+    go_repository(
+        name = "io_rsc_pdf",
+        importpath = "rsc.io/pdf",
+        sum = "h1:k1MczvYDUvJBe93bYd7wrZLLUEcLZAuF824/I4e5Xr4=",
+        version = "v0.1.1",
+    )
+    go_repository(
+        name = "io_rsc_quote_v3",
+        importpath = "rsc.io/quote/v3",
+        sum = "h1:9JKUTTIUgS6kzR9mK1YuGKv6Nl+DijDNIc0ghT58FaY=",
+        version = "v3.1.0",
+    )
+    go_repository(
+        name = "io_rsc_sampler",
+        importpath = "rsc.io/sampler",
+        sum = "h1:7uVkIFmeBqHfdjD+gZwtXXI+RODJ2Wc4O7MPEh/QiW4=",
+        version = "v1.3.0",
+    )
+
+    go_repository(
+        name = "org_collectd",
+        importpath = "collectd.org",
+        sum = "h1:iNBHGw1VvPJxH2B6RiFWFZ+vsjo1lCdRszBeOuwGi00=",
+        version = "v0.3.0",
+    )
+
+    go_repository(
+        name = "org_golang_google_api",
+        importpath = "google.golang.org/api",
+        sum = "h1:k40adF3uR+6x/+hO5Dh4ZFUqFp67vxvbpafFiJxl10A=",
+        version = "v0.34.0",
+    )
+    go_repository(
+        name = "org_golang_google_appengine",
+        importpath = "google.golang.org/appengine",
+        sum = "h1:FZR1q0exgwxzPzp/aF+VccGrSfxfPpkBqjIIEq3ru6c=",
+        version = "v1.6.7",
+    )
+    go_repository(
+        name = "org_golang_google_genproto",
+        importpath = "google.golang.org/genproto",
+        sum = "h1:KMgpo2lWy1vfrYjtxPAzR0aNWeAR1UdQykt6sj/hpBY=",
+        version = "v0.0.0-20210426193834-eac7f76ac494",
+    )
+
+    go_repository(
+        name = "org_golang_google_grpc",
+        build_file_proto_mode = "disable",
+        importpath = "google.golang.org/grpc",
+        sum = "h1:uSZWeQJX5j11bIQ4AJoj+McDBo29cY1MCoC1wO3ts+c=",
+        version = "v1.37.0",
+    )
+    go_repository(
+        name = "org_golang_google_grpc_cmd_protoc_gen_go_grpc",
+        importpath = "google.golang.org/grpc/cmd/protoc-gen-go-grpc",
+        sum = "h1:lQ+dE99pFsb8osbJB3oRfE5eW4Hx6a/lZQr8Jh+eoT4=",
+        version = "v1.0.0",
+    )
+    go_repository(
+        name = "org_golang_google_protobuf",
+        importpath = "google.golang.org/protobuf",
+        sum = "h1:bxAC2xTBsZGibn2RTntX0oH50xLsqy1OxA9tTL3p/lk=",
+        version = "v1.26.0",
+    )
+
+    go_repository(
+        name = "org_golang_x_crypto",
+        importpath = "golang.org/x/crypto",
+        sum = "h1:It14KIkyBFYkHkwZ7k45minvA9aorojkyjGk9KJ5B/w=",
+        version = "v0.0.0-20210322153248-0c34fe9e7dc2",
+    )
+    go_repository(
+        name = "org_golang_x_exp",
+        importpath = "golang.org/x/exp",
+        sum = "h1:rMqLP+9XLy+LdbCXHjJHAmTfXCr93W7oruWA6Hq1Alc=",
+        version = "v0.0.0-20200513190911-00229845015e",
+    )
+    go_repository(
+        name = "org_golang_x_image",
+        importpath = "golang.org/x/image",
+        sum = "h1:+qEpEAPhDZ1o0x3tHzZTQDArnOixOzGD9HUJfcg0mb4=",
+        version = "v0.0.0-20190802002840-cff245a6509b",
+    )
+
+    go_repository(
+        name = "org_golang_x_lint",
+        importpath = "golang.org/x/lint",
+        sum = "h1:2M3HP5CCK1Si9FQhwnzYhXdG6DXeebvUHFpre8QvbyI=",
+        version = "v0.0.0-20201208152925-83fdc39ff7b5",
+    )
+    go_repository(
+        name = "org_golang_x_mobile",
+        importpath = "golang.org/x/mobile",
+        sum = "h1:4+4C/Iv2U4fMZBiMCc98MG1In4gJY5YRhtpDNeDeHWs=",
+        version = "v0.0.0-20190719004257-d2bd2a29d028",
+    )
+
+    go_repository(
+        name = "org_golang_x_mod",
+        importpath = "golang.org/x/mod",
+        sum = "h1:Gz96sIWK3OalVv/I/qNygP42zyoKp3xptRVCWRFEBvo=",
+        version = "v0.4.2",
+    )
+
+    go_repository(
+        name = "org_golang_x_net",
+        importpath = "golang.org/x/net",
+        sum = "h1:4nGaVu0QrbjT/AK2PRLuQfQuh6DJve+pELhqTdAj3x0=",
+        version = "v0.0.0-20210405180319-a5a99cb37ef4",
+    )
+    go_repository(
+        name = "org_golang_x_oauth2",
+        importpath = "golang.org/x/oauth2",
+        sum = "h1:SgVl/sCtkicsS7psKkje4H9YtjdEl3xsYh7N+5TDHqY=",
+        version = "v0.0.0-20210427180440-81ed05c6b58c",
+    )
+
+    go_repository(
+        name = "org_golang_x_sync",
+        importpath = "golang.org/x/sync",
+        sum = "h1:5KslGYwFpkhGh+Q16bwMP3cOontH8FOep7tGV86Y7SQ=",
+        version = "v0.0.0-20210220032951-036812b2e83c",
+    )
+    go_repository(
+        name = "org_golang_x_sys",
+        importpath = "golang.org/x/sys",
+        sum = "h1:gG67DSER+11cZvqIMb8S8bt0vZtiN6xWYARwirrOSfE=",
+        version = "v0.0.0-20210510120138-977fb7262007",
+    )
+    go_repository(
+        name = "org_golang_x_term",
+        importpath = "golang.org/x/term",
+        sum = "h1:v+OssWQX+hTHEmOBgwxdZxK4zHq3yOs8F9J7mk0PY8E=",
+        version = "v0.0.0-20201126162022-7de9c90e9dd1",
+    )
+
+    go_repository(
+        name = "org_golang_x_text",
+        importpath = "golang.org/x/text",
+        sum = "h1:i6eZZ+zk0SOf0xgBpEpPD18qWcJda6q1sxt3S0kzyUQ=",
+        version = "v0.3.5",
+    )
+    go_repository(
+        name = "org_golang_x_time",
+        importpath = "golang.org/x/time",
+        sum = "h1:Hir2P/De0WpUhtrKGGjvSb2YxUgyZ7EFOSLIcSSpiwE=",
+        version = "v0.0.0-20201208040808-7e3f01d25324",
+    )
+    go_repository(
+        name = "org_golang_x_tools",
+        importpath = "golang.org/x/tools",
+        sum = "h1:wGiQel/hW0NnEkJUk8lbzkX2gFJU6PFxf1v5OlCfuOs=",
+        version = "v0.1.1",
+    )
+
+    go_repository(
+        name = "org_golang_x_xerrors",
+        importpath = "golang.org/x/xerrors",
+        sum = "h1:go1bK/D/BFZV2I8cIQd1NKEZ+0owSTG1fDTci4IqFcE=",
+        version = "v0.0.0-20200804184101-5ec99f83aff1",
+    )
+
+    go_repository(
+        name = "org_gonum_v1_gonum",
+        importpath = "gonum.org/v1/gonum",
+        sum = "h1:DJy6UzXbahnGUf1ujUNkh/NEtK14qMo2nvlBPs4U5yw=",
+        version = "v0.6.0",
+    )
+    go_repository(
+        name = "org_gonum_v1_netlib",
+        importpath = "gonum.org/v1/netlib",
+        sum = "h1:OE9mWmgKkjJyEmDAAtGMPjXu+YNeGvK9VTSHY6+Qihc=",
+        version = "v0.0.0-20190313105609-8cb42192e0e0",
+    )
+    go_repository(
+        name = "org_gonum_v1_plot",
+        importpath = "gonum.org/v1/plot",
+        sum = "h1:Qh4dB5D/WpoUUp3lSod7qgoyEHbDGPUWjIbnqdqqe1k=",
+        version = "v0.0.0-20190515093506-e2840ee46a6b",
+    )
+    go_repository(
+        name = "org_uber_go_atomic",
+        importpath = "go.uber.org/atomic",
+        sum = "h1:ADUqmZGgLDDfbSL9ZmPxKTybcoEYHgpYfELNoN+7hsw=",
+        version = "v1.7.0",
+    )
+
+    go_repository(
+        name = "org_uber_go_automaxprocs",
+        build_directives = [
+            # Do not use this library directly.
+            # Rather, load maxprocs from github.com/prysmaticlabs/shared/maxprocs.
+            "gazelle:go_visibility @prysm//shared/maxprocs:__pkg__",
+        ],
+        importpath = "go.uber.org/automaxprocs",
+        sum = "h1:II28aZoGdaglS5vVNnspf28lnZpXScxtIozx1lAjdb0=",
+        version = "v1.3.0",
+    )
+    go_repository(
+        name = "org_uber_go_goleak",
+        importpath = "go.uber.org/goleak",
+        sum = "h1:qsup4IcBdlmsnGfqyLl4Ntn3C2XCCuKAE7DwHpScyUo=",
+        version = "v1.0.0",
+    )
+    go_repository(
+        name = "org_uber_go_multierr",
+        importpath = "go.uber.org/multierr",
+        sum = "h1:y6IPFStTAIT5Ytl7/XYmHvzXQ7S3g/IeZW9hyZ5thw4=",
+        version = "v1.6.0",
+    )
+    go_repository(
+        name = "org_uber_go_tools",
+        importpath = "go.uber.org/tools",
+        sum = "h1:0mgffUl7nfd+FpvXMVz4IDEaUSmT1ysygQC7qYo7sG4=",
+        version = "v0.0.0-20190618225709-2cfd321de3ee",
+    )
+    go_repository(
+        name = "org_uber_go_zap",
+        importpath = "go.uber.org/zap",
+        sum = "h1:uFRZXykJGK9lLY4HtgSw44DnIcAM+kRBP7x5m+NpAOM=",
+        version = "v1.16.0",
+    )
+    go_repository(
+        name = "tools_gotest",
+        importpath = "gotest.tools",
+        sum = "h1:VsBPFP1AI068pPrMxtb/S8Zkgf9xEmTLJjfM+P5UIEo=",
+        version = "v2.2.0+incompatible",
     )