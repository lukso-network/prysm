--- conflicted
+++ resolved
@@ -7,12 +7,6 @@
 	"bytes"
 	"context"
 	"fmt"
-<<<<<<< HEAD
-=======
-	"github.com/prysmaticlabs/prysm/beacon-chain/orchestrator"
-
-	"io/ioutil"
->>>>>>> a7ce44f1
 	"os"
 	"os/signal"
 	"path/filepath"
@@ -35,6 +29,7 @@
 	"github.com/prysmaticlabs/prysm/beacon-chain/operations/attestations"
 	"github.com/prysmaticlabs/prysm/beacon-chain/operations/slashings"
 	"github.com/prysmaticlabs/prysm/beacon-chain/operations/voluntaryexits"
+	"github.com/prysmaticlabs/prysm/beacon-chain/orchestrator"
 	"github.com/prysmaticlabs/prysm/beacon-chain/p2p"
 	"github.com/prysmaticlabs/prysm/beacon-chain/powchain"
 	"github.com/prysmaticlabs/prysm/beacon-chain/rpc"
@@ -439,7 +434,6 @@
 
 	maxRoutines := b.cliCtx.Int(cmd.MaxGoroutines.Name)
 	blockchainService, err := blockchain.NewService(b.ctx, &blockchain.Config{
-<<<<<<< HEAD
 		BeaconDB:                b.db,
 		DepositCache:            b.depositCache,
 		ChainStartFetcher:       web3Service,
@@ -449,31 +443,15 @@
 		P2p:                     b.fetchP2P(),
 		MaxRoutines:             maxRoutines,
 		StateNotifier:           b,
+		BlockNotifier:           b,
 		ForkChoiceStore:         b.forkChoiceStore,
 		AttService:              attService,
 		StateGen:                b.stateGen,
 		WeakSubjectivityCheckpt: wsCheckpt,
-=======
-		BeaconDB:          b.db,
-		DepositCache:      b.depositCache,
-		ChainStartFetcher: web3Service,
-		AttPool:           b.attestationPool,
-		ExitPool:          b.exitPool,
-		SlashingPool:      b.slashingsPool,
-		P2p:               b.fetchP2P(),
-		MaxRoutines:       maxRoutines,
-		StateNotifier:     b,
-		BlockNotifier:     b,
-		ForkChoiceStore:   b.forkChoiceStore,
-		OpsService:        opsService,
-		StateGen:          b.stateGen,
-		WspBlockRoot:      bRoot,
-		WspEpoch:          epoch,
 
 		// vanguard: EnableVanguardNode and OrcRPCClient is used for vanguard chain
 		EnableVanguardNode: b.cliCtx.Bool(cmd.VanguardNetwork.Name),
 		OrcRPCClient:       orcClient,
->>>>>>> a7ce44f1
 	})
 	if err != nil {
 		return errors.Wrap(err, "could not register blockchain service")
@@ -497,7 +475,6 @@
 	}
 
 	cfg := &powchain.Web3ServiceConfig{
-<<<<<<< HEAD
 		HttpEndpoints:          endpoints,
 		DepositContract:        common.HexToAddress(depAddress),
 		BeaconDB:               b.db,
@@ -506,18 +483,8 @@
 		StateGen:               b.stateGen,
 		Eth1HeaderReqLimit:     b.cliCtx.Uint64(flags.Eth1HeaderReqLimit.Name),
 		BeaconNodeStatsUpdater: bs,
-=======
-		HTTPEndpoints:      endpoints,
-		DepositContract:    common.HexToAddress(depAddress),
-		BeaconDB:           b.db,
-		DepositCache:       b.depositCache,
-		StateNotifier:      b,
-		StateGen:           b.stateGen,
-		Eth1HeaderReqLimit: b.cliCtx.Uint64(flags.Eth1HeaderReqLimit.Name),
-		EnableVanguardNode: b.cliCtx.Bool(cmd.VanguardNetwork.Name),
->>>>>>> a7ce44f1
-	}
-
+		EnableVanguardNode:     b.cliCtx.Bool(cmd.VanguardNetwork.Name),
+	}
 	web3Service, err := powchain.NewService(b.ctx, cfg)
 	if err != nil {
 		return errors.Wrap(err, "could not register proof-of-work chain web3Service")
