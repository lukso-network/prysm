--- conflicted
+++ resolved
@@ -79,28 +79,6 @@
 
 // Config options for the service.
 type Config struct {
-<<<<<<< HEAD
-	BeaconBlockBuf    int
-	ChainStartFetcher powchain.ChainStartFetcher
-	BeaconDB          db.HeadAccessDatabase
-	DepositCache      *depositcache.DepositCache
-	AttPool           attestations.Pool
-	ExitPool          voluntaryexits.PoolManager
-	SlashingPool      slashings.PoolManager
-	P2p               p2p.Broadcaster
-	MaxRoutines       int
-	StateNotifier     statefeed.Notifier
-	BlockNotifier     blockfeed.Notifier
-	ForkChoiceStore   f.ForkChoicer
-	OpsService        *attestations.Service
-	StateGen          *stategen.State
-	WspBlockRoot      []byte
-	WspEpoch          types.Epoch
-
-	// Vanguard: orchestrator client reference to get confirmation status
-	OrcRPCClient       orchestrator.Client
-	EnableVanguardNode bool
-=======
 	BeaconBlockBuf          int
 	ChainStartFetcher       powchain.ChainStartFetcher
 	BeaconDB                db.HeadAccessDatabase
@@ -115,7 +93,10 @@
 	AttService              *attestations.Service
 	StateGen                *stategen.State
 	WeakSubjectivityCheckpt *ethpb.Checkpoint
->>>>>>> 35990c0a
+	// Vanguard: orchestrator client reference to get confirmation status
+	OrcRPCClient       orchestrator.Client
+	EnableVanguardNode bool
+	BlockNotifier     blockfeed.Notifier
 }
 
 // NewService instantiates a new block service instance that will
@@ -346,13 +327,7 @@
 		return nil, err
 	}
 
-<<<<<<< HEAD
-	// TODO: trigger helpers.PastConsensusInfo() here
-
-	s.cfg.OpsService.SetGenesisTime(genesisState.GenesisTime())
-=======
 	s.cfg.AttService.SetGenesisTime(genesisState.GenesisTime())
->>>>>>> 35990c0a
 
 	return genesisState, nil
 }
