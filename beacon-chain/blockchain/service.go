--- conflicted
+++ resolved
@@ -5,7 +5,6 @@
 import (
 	"context"
 	"fmt"
-	"github.com/prysmaticlabs/prysm/beacon-chain/orchestrator"
 	"runtime"
 	"sync"
 	"time"
@@ -25,6 +24,7 @@
 	"github.com/prysmaticlabs/prysm/beacon-chain/operations/attestations"
 	"github.com/prysmaticlabs/prysm/beacon-chain/operations/slashings"
 	"github.com/prysmaticlabs/prysm/beacon-chain/operations/voluntaryexits"
+	"github.com/prysmaticlabs/prysm/beacon-chain/orchestrator"
 	"github.com/prysmaticlabs/prysm/beacon-chain/p2p"
 	"github.com/prysmaticlabs/prysm/beacon-chain/powchain"
 	iface "github.com/prysmaticlabs/prysm/beacon-chain/state/interface"
@@ -80,7 +80,6 @@
 
 // Config options for the service.
 type Config struct {
-<<<<<<< HEAD
 	BeaconBlockBuf          int
 	ChainStartFetcher       powchain.ChainStartFetcher
 	BeaconDB                db.HeadAccessDatabase
@@ -95,28 +94,11 @@
 	AttService              *attestations.Service
 	StateGen                *stategen.State
 	WeakSubjectivityCheckpt *ethpb.Checkpoint
-=======
-	BeaconBlockBuf    int
-	ChainStartFetcher powchain.ChainStartFetcher
-	BeaconDB          db.HeadAccessDatabase
-	DepositCache      *depositcache.DepositCache
-	AttPool           attestations.Pool
-	ExitPool          voluntaryexits.PoolManager
-	SlashingPool      slashings.PoolManager
-	P2p               p2p.Broadcaster
-	MaxRoutines       int
-	StateNotifier     statefeed.Notifier
-	BlockNotifier     blockfeed.Notifier
-	ForkChoiceStore   f.ForkChoicer
-	OpsService        *attestations.Service
-	StateGen          *stategen.State
-	WspBlockRoot      []byte
-	WspEpoch          types.Epoch
 
 	// Vanguard: orchestrator client reference to get confirmation status
+	BlockNotifier      blockfeed.Notifier
 	OrcRPCClient       orchestrator.Client
 	EnableVanguardNode bool
->>>>>>> a7ce44f1
 }
 
 // NewService instantiates a new block service instance that will
@@ -347,13 +329,7 @@
 		return nil, err
 	}
 
-<<<<<<< HEAD
 	s.cfg.AttService.SetGenesisTime(genesisState.GenesisTime())
-=======
-	// TODO: trigger helpers.PastConsensusInfo() here
-
-	s.cfg.OpsService.SetGenesisTime(genesisState.GenesisTime())
->>>>>>> a7ce44f1
 
 	return genesisState, nil
 }
