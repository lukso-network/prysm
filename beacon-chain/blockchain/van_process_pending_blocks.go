package blockchain

import (
	"fmt"
	"github.com/ethereum/go-ethereum/common"
	"github.com/pkg/errors"
	types "github.com/prysmaticlabs/eth2-types"
	"github.com/prysmaticlabs/prysm/beacon-chain/core/feed"
	blockfeed "github.com/prysmaticlabs/prysm/beacon-chain/core/feed/block"
	statefeed "github.com/prysmaticlabs/prysm/beacon-chain/core/feed/state"
	"github.com/prysmaticlabs/prysm/proto/interfaces"
	vanTypes "github.com/prysmaticlabs/prysm/shared/params"
	"time"
)

var (
	// Getting confirmation status from orchestrator after each confirmationStatusFetchingInverval
	confirmationStatusFetchingInverval = 500 * time.Millisecond
	// maxPendingBlockTryLimit is the maximum limit for pending status of a block
	maxPendingBlockTryLimit          = 40
	errInvalidBlock                  = errors.New("invalid block found in orchestrator")
	errPendingBlockCtxIsDone         = errors.New("pending block confirmation context is done, reinitialize")
	errPendingBlockTryLimitExceed    = errors.New("maximum wait is exceeded and orchestrator can not verify the block")
	errUnknownStatus                 = errors.New("invalid status from orchestrator")
	errInvalidRPCClient              = errors.New("invalid orchestrator rpc client or no client initiated")
	errInvalidPandoraShardInfo       = errors.New("invalid pandora shard info")
	errInvalidPandoraShardInfoLength = errors.New("invalid pandora shard info length")
	errInvalidRpcClientResLen	     = errors.New("invalid length of orchestrator confirmation response")
	errInvalidConfirmationData       = errors.New("invalid orchestrator confirmation")
)

// ConfirmedData is the data which is sent after getting confirmation from orchestrator
type orcConfirmationData struct {
	slot          types.Slot
	blockRootHash [32]byte
	status        vanTypes.Status
}

// BlockProposal interface use when validator calls GetBlock api for proposing new beancon block
type PendingQueueFetcher interface {
	CanPropose() bool
	ActivateOrcVerification()
	DeactivateOrcVerification()
	OrcVerification() bool
}

// CanPropose
func (s *Service) CanPropose() bool {
	s.canProposeLock.RLock()
	defer s.canProposeLock.RUnlock()
	return s.canPropose
}

// ActivateOrcVerification
func (s *Service) ActivateOrcVerification() {
	s.orcVerificationLock.Lock()
	defer s.orcVerificationLock.Unlock()
	s.orcVerification = true
}

// DeactivateOrcVerification
func (s *Service) DeactivateOrcVerification() {
	s.orcVerificationLock.Lock()
	defer s.orcVerificationLock.Unlock()
	s.orcVerification = false
}

// OrcVerification
func (s *Service) OrcVerification() bool {
	s.orcVerificationLock.RLock()
	defer s.orcVerificationLock.RUnlock()
	return s.orcVerification
}

<<<<<<< HEAD
// SetLatestSentEpoch
func (s *Service) setLatestSentEpoch(epoch types.Epoch) {
	s.latestSentEpochLock.Lock()
	defer s.latestSentEpochLock.Unlock()
	s.latestSentEpoch = epoch
}

// GetLatestSentEpoch
func (s *Service) getLatestSentEpoch() types.Epoch {
	s.latestSentEpochLock.RLock()
	defer s.latestSentEpochLock.RUnlock()
	return s.latestSentEpoch
=======
func (s *Service) deactivateBlockProposal() {
	s.canProposeLock.Lock()
	defer s.canProposeLock.Unlock()
	s.canPropose = false
>>>>>>> bbdadb9e
}

// triggerEpochInfoPublisher publishes slot and state for publishing epoch info
func (s *Service) publishEpochInfo(
	slot types.Slot,
	proposerIndices []types.ValidatorIndex,
	pubKeys map[types.ValidatorIndex][48]byte,
) {
	// Send notification of the processed block to the state feed.
	s.cfg.StateNotifier.StateFeed().Send(&feed.Event{
		Type: statefeed.EpochInfo,
		Data: &statefeed.EpochInfoData{
			Slot:            slot,
			ProposerIndices: proposerIndices,
			PublicKeys:      pubKeys,
		},
	})
}

// publishBlock publishes downloaded blocks to orchestrator
func (s *Service) publishBlock(signedBlk interfaces.SignedBeaconBlock) {
	s.blockNotifier.BlockFeed().Send(&feed.Event{
		Type: blockfeed.UnConfirmedBlock,
		Data: &blockfeed.UnConfirmedBlockData{Block: signedBlk.Block()},
	})
}

// fetchOrcConfirmations process confirmation for pending blocks
// -> After getting confirmation for a list of pending slots, it iterates through the list
// -> If any slot gets invalid status then stop the iteration and start again from that slot
// -> If any slot gets verified status then, publish the slots and block hashes to the blockchain service
//    who actually waiting for confirmed blocks
// -> If any slot gets un
func (s *Service) fetchConfirmations(signedBlk interfaces.SignedBeaconBlock) (*orcConfirmationData, error) {
	blockRoot, err := signedBlk.Block().HashTreeRoot()
	if err != nil {
		return nil, err
	}
	reqData := make([]*vanTypes.ConfirmationReqData, 0, 1)		// only one block needs confirmation at a time
	reqData = append(reqData, &vanTypes.ConfirmationReqData{
		Slot: signedBlk.Block().Slot(),
		Hash: blockRoot,
	})
	if s.orcRPCClient == nil {
		log.WithError(errInvalidRPCClient).Error("orchestrator rpc client is nil")
		return nil, errInvalidRPCClient
	}
	resData, err := s.orcRPCClient.ConfirmVanBlockHashes(s.ctx, reqData)
	if err != nil {
		return nil, err
	}
	if len(resData) < 1 {
		return nil, errInvalidRpcClientResLen
	}
	return &orcConfirmationData {
		slot:          resData[0].Slot,
		blockRootHash: resData[0].Hash,
		status:        resData[0].Status,
	}, nil
}

// waitForConfirmationBlock method gets a block. It gets the status using notification by processOrcConfirmationLoop and then it
// takes action based on status of block. If status is-
// Verified:
// 	- return nil
// Invalid:
//	- directly return error and discard the pending block.
//	- sync service will re-download the block
// Pending:
//	- Re-check new response from orchestrator
//  - Decrease the re-try limit if it gets pending status again
//	- If it reaches the maximum limit then return error
func (s *Service) waitForConfirmation(b interfaces.SignedBeaconBlock) error {
	// first de-activated the block proposal process
	s.deactivateBlockProposal()
	pendingBlockTryLimit := maxPendingBlockTryLimit
	ticker := time.NewTicker(confirmationStatusFetchingInverval)
	for {
		select {
		case <-ticker.C:
			// fetching confirmation for this block from orchestrator
			responseData, err := s.fetchConfirmations(b)
			if err != nil {
				return errors.Wrap(err, "could not fetch confirmation from orchestrator")
			}
			// Checks slot number with incoming confirmation data slot
			if responseData.slot != b.Block().Slot() {
				return errors.Wrap(errInvalidConfirmationData, "block slot mismatched with response data")
			}
			commonLog := log.WithField("slot", responseData.slot).WithField("blockHash", fmt.Sprintf("%#x", responseData.blockRootHash))
			switch status := responseData.status; status {
			case vanTypes.Verified:
				commonLog.Debug("got verified status from orchestrator")
				return nil
			case vanTypes.Pending:
				commonLog.Debug("got pending status from orchestrator")
				pendingBlockTryLimit = pendingBlockTryLimit - 1
				if pendingBlockTryLimit == 0 {
					log.WithField("slot", responseData.slot).WithError(errPendingBlockTryLimitExceed).Error(
						"orchestrator sends pending status for this block so many times, discard this invalid block")
					return errPendingBlockTryLimitExceed
				}
				continue
			case vanTypes.Invalid:
				commonLog.Debug("got invalid status from orchestrator, exiting goroutine")
				return errInvalidBlock
			default:
				log.WithError(errUnknownStatus).WithField("slot", responseData.slot).WithField("status", "unknown").Error(
					"got unknown status from orchestrator and discarding the block, exiting goroutine")
				return errUnknownStatus
			}
		case <-s.ctx.Done():
			log.WithField("function", "waitForConfirmationBlock").Debug("context is closed, exiting")
			return errPendingBlockCtxIsDone
		}
	}
}

// verifyPandoraShardInfo
func (s *Service) verifyPandoraShardInfo(signedBlk interfaces.SignedBeaconBlock) error {
	// For slot #1, we don't have shard info for previous block so short circuit here
	if signedBlk.Block().Slot() == 1 {
		return nil
	}
	// Checking length of current block's pandora shard info
	curPandoraShards := signedBlk.Block().Body().PandoraShards()
	if len(curPandoraShards) == 0 {
		return errInvalidPandoraShardInfoLength
	}
	// Checking current block pandora shard's parent with canonical head's pandora shard's header hash
	canonicalHeadBlock := s.head.block
	if canonicalHeadBlock != nil && len(canonicalHeadBlock.Block().Body().PandoraShards()) > 0 {
		parentPandoraShards := canonicalHeadBlock.Block().Body().PandoraShards()
		canonicalShardingHash := common.BytesToHash(parentPandoraShards[0].Hash)
		canonicalShardingBlkNum := parentPandoraShards[0].BlockNumber

		curShardingParentHash := common.BytesToHash(curPandoraShards[0].ParentHash)
		curShardingBlockNumber := curPandoraShards[0].BlockNumber

		if curShardingParentHash != canonicalShardingHash && curShardingBlockNumber != canonicalShardingBlkNum+1 {
			log.WithField("slot", signedBlk.Block().Slot()).WithField("canonicalShardingHash", canonicalShardingHash).
				WithField("canonicalShardingBlkNum", canonicalShardingBlkNum).WithField("curShardingParentHash", curShardingParentHash).
				WithField("curShardingBlockNumber", curShardingBlockNumber).WithError(errInvalidPandoraShardInfo).
				Error("Failed to verify pandora sharding info")
			return errInvalidPandoraShardInfo
		}
	}
	return nil
}<|MERGE_RESOLUTION|>--- conflicted
+++ resolved
@@ -25,7 +25,7 @@
 	errInvalidRPCClient              = errors.New("invalid orchestrator rpc client or no client initiated")
 	errInvalidPandoraShardInfo       = errors.New("invalid pandora shard info")
 	errInvalidPandoraShardInfoLength = errors.New("invalid pandora shard info length")
-	errInvalidRpcClientResLen	     = errors.New("invalid length of orchestrator confirmation response")
+	errInvalidRpcClientResLen        = errors.New("invalid length of orchestrator confirmation response")
 	errInvalidConfirmationData       = errors.New("invalid orchestrator confirmation")
 )
 
@@ -72,7 +72,6 @@
 	return s.orcVerification
 }
 
-<<<<<<< HEAD
 // SetLatestSentEpoch
 func (s *Service) setLatestSentEpoch(epoch types.Epoch) {
 	s.latestSentEpochLock.Lock()
@@ -85,12 +84,20 @@
 	s.latestSentEpochLock.RLock()
 	defer s.latestSentEpochLock.RUnlock()
 	return s.latestSentEpoch
-=======
+}
+
+// deactivateBlockProposal
 func (s *Service) deactivateBlockProposal() {
 	s.canProposeLock.Lock()
 	defer s.canProposeLock.Unlock()
 	s.canPropose = false
->>>>>>> bbdadb9e
+}
+
+// activateBlockProposal
+func (s *Service) activateBlockProposal() {
+	s.canProposeLock.Lock()
+	defer s.canProposeLock.Unlock()
+	s.canPropose = true
 }
 
 // triggerEpochInfoPublisher publishes slot and state for publishing epoch info
@@ -129,7 +136,7 @@
 	if err != nil {
 		return nil, err
 	}
-	reqData := make([]*vanTypes.ConfirmationReqData, 0, 1)		// only one block needs confirmation at a time
+	reqData := make([]*vanTypes.ConfirmationReqData, 0, 1) // only one block needs confirmation at a time
 	reqData = append(reqData, &vanTypes.ConfirmationReqData{
 		Slot: signedBlk.Block().Slot(),
 		Hash: blockRoot,
@@ -145,7 +152,7 @@
 	if len(resData) < 1 {
 		return nil, errInvalidRpcClientResLen
 	}
-	return &orcConfirmationData {
+	return &orcConfirmationData{
 		slot:          resData[0].Slot,
 		blockRootHash: resData[0].Hash,
 		status:        resData[0].Status,
@@ -166,6 +173,8 @@
 func (s *Service) waitForConfirmation(b interfaces.SignedBeaconBlock) error {
 	// first de-activated the block proposal process
 	s.deactivateBlockProposal()
+	defer s.activateBlockProposal()
+
 	pendingBlockTryLimit := maxPendingBlockTryLimit
 	ticker := time.NewTicker(confirmationStatusFetchingInverval)
 	for {
@@ -237,6 +246,11 @@
 				Error("Failed to verify pandora sharding info")
 			return errInvalidPandoraShardInfo
 		}
+
+		log.WithField("slot", signedBlk.Block().Slot()).WithField("canonicalShardingHash", canonicalShardingHash).
+			WithField("canonicalShardingBlkNum", canonicalShardingBlkNum).WithField("curShardingParentHash", curShardingParentHash).
+			WithField("curShardingBlockNumber", curShardingBlockNumber).WithError(errInvalidPandoraShardInfo).
+			Error("Successfully verified pandora sharding info")
 	}
 	return nil
 }