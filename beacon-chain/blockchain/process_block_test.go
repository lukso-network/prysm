--- conflicted
+++ resolved
@@ -935,11 +935,8 @@
 		StateGen:        stategen.New(beaconDB),
 		ForkChoiceStore: protoarray.New(0, 0, [32]byte{}),
 		DepositCache:    depositCache,
-<<<<<<< HEAD
 		BlockNotifier:   &blockchainTesting.MockBlockNotifier{},
-=======
 		StateNotifier:   &mock.MockStateNotifier{},
->>>>>>> 35990c0a
 	}
 	service, err := NewService(ctx, cfg)
 	require.NoError(t, err)
