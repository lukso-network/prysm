--- conflicted
+++ resolved
@@ -419,7 +419,6 @@
 	return nil
 }
 
-<<<<<<< HEAD
 // ChainHeads mocks ChainHeads and always return nil.
 func (s *ChainService) ChainHeads() ([][32]byte, []types.Slot) {
 	return [][32]byte{
@@ -427,9 +426,10 @@
 			bytesutil.ToBytes32(bytesutil.PadTo([]byte("bar"), 32)),
 		},
 		[]types.Slot{0, 1}
-=======
+}
+
 // Vanguard: UnConfirmedBlocksFromCache mocks UnConfirmedBlocksFromCache method and send it nil
-func (s *ChainService) SortedUnConfirmedBlocksFromCache() ([]*ethpb.BeaconBlock, error) {
+func (s *ChainService) SortedUnConfirmedBlocksFromCache() ([]interfaces.BeaconBlock, error) {
 	return nil, nil
 }
 
@@ -447,5 +447,4 @@
 
 func (s *ChainService) OrcVerification() bool {
 	return true
->>>>>>> a7ce44f1
 }