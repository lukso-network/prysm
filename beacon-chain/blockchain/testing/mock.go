--- conflicted
+++ resolved
@@ -418,12 +418,10 @@
 	}
 	return nil
 }
-
-<<<<<<< HEAD
 // Vanguard: UnConfirmedBlocksFromCache mocks UnConfirmedBlocksFromCache method and send it nil
 func (s *ChainService) SortedUnConfirmedBlocksFromCache() ([]*ethpb.BeaconBlock, error) {
 	return nil, nil
-=======
+}
 // ChainHeads mocks ChainHeads and always return nil.
 func (s *ChainService) ChainHeads() ([][32]byte, []types.Slot) {
 	return [][32]byte{
@@ -431,5 +429,4 @@
 			bytesutil.ToBytes32(bytesutil.PadTo([]byte("bar"), 32)),
 		},
 		[]types.Slot{0, 1}
->>>>>>> 35990c0a
 }