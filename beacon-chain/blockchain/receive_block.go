--- conflicted
+++ resolved
@@ -100,9 +100,6 @@
 	}
 
 	for i, b := range blocks {
-<<<<<<< HEAD
-		blockCopy := stateTrie.CopySignedBeaconBlock(b)
-=======
 		// Vanguard: Validated by vanguard node. Now intercepting the execution and publishing the block
 		// and waiting for confirmation from orchestrator. If Lukso vanguard flag is enabled then these segment of code will be executed
 		if s.enableVanguardNode {
@@ -112,7 +109,7 @@
 		}
 
 		blockCopy := stateV0.CopySignedBeaconBlock(b)
->>>>>>> 2b42a9f8
+
 		if err = s.handleBlockAfterBatchVerify(ctx, blockCopy, blkRoots[i], fCheckpoints[i], jCheckpoints[i]); err != nil {
 			traceutil.AnnotateError(span, err)
 			return err
