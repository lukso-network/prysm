package beacon

import (
	"context"
	"encoding/hex"
	"fmt"
	ptypes "github.com/gogo/protobuf/types"
	"github.com/prysmaticlabs/prysm/beacon-chain/rpc/subscriber/api/events"
	"github.com/prysmaticlabs/prysm/beacon-chain/state"
	"github.com/prysmaticlabs/prysm/shared/params"
	"sort"
	"strconv"
	"time"

	types "github.com/prysmaticlabs/eth2-types"
	ethpb "github.com/prysmaticlabs/ethereumapis/eth/v1alpha1"
	"github.com/prysmaticlabs/prysm/beacon-chain/core/helpers"
	"github.com/prysmaticlabs/prysm/shared/bytesutil"
	"github.com/prysmaticlabs/prysm/shared/cmd"
	"github.com/prysmaticlabs/prysm/shared/pagination"
	"google.golang.org/grpc/codes"
	"google.golang.org/grpc/status"
)

const errEpoch = "Cannot retrieve information about an epoch in the future, current epoch %d, requesting %d"

// ListValidatorAssignments retrieves the validator assignments for a given epoch,
// optional validator indices or public keys may be included to filter validator assignments.
func (bs *Server) ListValidatorAssignments(
	ctx context.Context, req *ethpb.ListValidatorAssignmentsRequest,
) (*ethpb.ValidatorAssignments, error) {
	if int(req.PageSize) > cmd.Get().MaxRPCPageSize {
		return nil, status.Errorf(
			codes.InvalidArgument,
			"Requested page size %d can not be greater than max size %d",
			req.PageSize,
			cmd.Get().MaxRPCPageSize,
		)
	}

	var res []*ethpb.ValidatorAssignments_CommitteeAssignment
	filtered := map[types.ValidatorIndex]bool{} // track filtered validators to prevent duplication in the response.
	filteredIndices := make([]types.ValidatorIndex, 0)
	var requestedEpoch types.Epoch
	switch q := req.QueryFilter.(type) {
	case *ethpb.ListValidatorAssignmentsRequest_Genesis:
		if q.Genesis {
			requestedEpoch = 0
		}
	case *ethpb.ListValidatorAssignmentsRequest_Epoch:
		requestedEpoch = q.Epoch
	}

	currentEpoch := helpers.SlotToEpoch(bs.GenesisTimeFetcher.CurrentSlot())
	if requestedEpoch > currentEpoch {
		return nil, status.Errorf(
			codes.InvalidArgument,
			errEpoch,
			currentEpoch,
			requestedEpoch,
		)
	}

	startSlot, err := helpers.StartSlot(requestedEpoch)
	if err != nil {
		return nil, err
	}
	requestedState, err := bs.StateGen.StateBySlot(ctx, startSlot)
	if err != nil {
		return nil, status.Errorf(codes.Internal, "Could not retrieve archived state for epoch %d: %v", requestedEpoch, err)
	}

	// Filter out assignments by public keys.
	for _, pubKey := range req.PublicKeys {
		index, ok := requestedState.ValidatorIndexByPubkey(bytesutil.ToBytes48(pubKey))
		if !ok {
			return nil, status.Errorf(codes.NotFound, "Could not find validator index for public key %#x", pubKey)
		}
		filtered[index] = true
		filteredIndices = append(filteredIndices, index)
	}

	// Filter out assignments by validator indices.
	for _, index := range req.Indices {
		if !filtered[index] {
			filteredIndices = append(filteredIndices, index)
		}
	}

	activeIndices, err := helpers.ActiveValidatorIndices(requestedState, requestedEpoch)
	if err != nil {
		return nil, status.Errorf(codes.Internal, "Could not retrieve active validator indices: %v", err)
	}
	if len(filteredIndices) == 0 {
		if len(activeIndices) == 0 {
			return &ethpb.ValidatorAssignments{
				Assignments:   make([]*ethpb.ValidatorAssignments_CommitteeAssignment, 0),
				TotalSize:     int32(0),
				NextPageToken: strconv.Itoa(0),
			}, nil
		}
		// If no filter was specified, return assignments from active validator indices with pagination.
		filteredIndices = activeIndices
	}

	start, end, nextPageToken, err := pagination.StartAndEndPage(req.PageToken, int(req.PageSize), len(filteredIndices))
	if err != nil {
		return nil, status.Errorf(codes.Internal, "Could not paginate results: %v", err)
	}

	// Initialize all committee related data.
	committeeAssignments, proposerIndexToSlots, err := helpers.CommitteeAssignments(requestedState, requestedEpoch)
	if err != nil {
		return nil, status.Errorf(codes.Internal, "Could not compute committee assignments: %v", err)
	}

	for _, index := range filteredIndices[start:end] {
		if uint64(index) >= uint64(requestedState.NumValidators()) {
			return nil, status.Errorf(codes.OutOfRange, "Validator index %d >= validator count %d",
				index, requestedState.NumValidators())
		}
		comAssignment := committeeAssignments[index]
		pubkey := requestedState.PubkeyAtIndex(index)
		assign := &ethpb.ValidatorAssignments_CommitteeAssignment{
			BeaconCommittees: comAssignment.Committee,
			CommitteeIndex:   comAssignment.CommitteeIndex,
			AttesterSlot:     comAssignment.AttesterSlot,
			ProposerSlots:    proposerIndexToSlots[index],
			PublicKey:        pubkey[:],
			ValidatorIndex:   index,
		}
		res = append(res, assign)
	}

	return &ethpb.ValidatorAssignments{
		Epoch:         requestedEpoch,
		Assignments:   res,
		NextPageToken: nextPageToken,
		TotalSize:     int32(len(filteredIndices)),
	}, nil
}

// Deprecated: use GetMinimalConsensusInfoRange or FutureEpochProposerList
// TODO: remove this after protobufs will be updated for Server
func (bs *Server) NextEpochProposerList(
	ctx context.Context,
	empty *ptypes.Empty,
) (assignments *ethpb.ValidatorAssignments, err error) {
	return
}

// FutureEpochProposerList retrieves the validator assignments for future epoch (n + 1)
func (bs *Server) FutureEpochProposerList(
	ctx context.Context,
) (minimalConsensusInfo *events.MinimalEpochConsensusInfo, err error) {
	currentSlot := bs.GenesisTimeFetcher.CurrentSlot()
	// Add logic for epoch + 1
	recentState, err := bs.StateGen.StateBySlot(ctx, currentSlot)

	if nil != err {
		return
	}

	nextEpoch := helpers.NextEpoch(recentState)
	futureEpochState := recentState.Copy()
	futureEpochSlotStart, err := helpers.StartSlot(nextEpoch)

	if nil != err {
		return
	}

	err = futureEpochState.SetSlot(futureEpochSlotStart)

	if nil != err {
		return
	}

	_, proposerToSlot, err := helpers.CommitteeAssignments(futureEpochState, nextEpoch)

	if nil != err {
		return
	}

	startSlot, err := helpers.StartSlot(nextEpoch)

	if nil != err {
		return
	}

	endSlot, err := helpers.EndSlot(nextEpoch)

	if nil != err {
		return
	}

	publicKeyList := make([]string, 0)
	slotToPubKey := make(map[types.Slot]string)
	sortedSlotSlice := make([]float64, 0)

	for validatorIndex, slots := range proposerToSlot {
		pubKey := recentState.PubkeyAtIndex(validatorIndex)
		pubKeyString := fmt.Sprintf("0x%s", hex.EncodeToString(pubKey[:]))

		for _, slot := range slots {
			if slot >= startSlot && slot <= endSlot {
				slotToPubKey[slot] = pubKeyString
				sortedSlotSlice = append(sortedSlotSlice, float64(slot))
			}
		}
	}

	sort.Float64s(sortedSlotSlice)

	for _, slot := range sortedSlotSlice {
		publicKeyList = append(publicKeyList, slotToPubKey[types.Slot(slot)])
	}

	// It should never reach epoch 0 so no fallback on slot0 needed
	if len(publicKeyList) != int(params.BeaconConfig().SlotsPerEpoch) {
		err = fmt.Errorf(
			"invalid prpopser list len for epoch: %d, wanted: %d, got: %d",
			nextEpoch,
			int(params.BeaconConfig().SlotsPerEpoch),
			len(publicKeyList),
		)

		// Do not return any if they are invalid
		publicKeyList = make([]string, 0)
	}

	genesisTimeFetcher := bs.GenesisTimeFetcher
	genesisTime := genesisTimeFetcher.GenesisTime()

	futureEpochSlotStartTime, err := helpers.SlotToTime(uint64(genesisTime.Unix()), futureEpochSlotStart)

	if nil != err {
		return
	}

	minimalConsensusInfo = &events.MinimalEpochConsensusInfo{
		Epoch:            uint64(nextEpoch),
		ValidatorList:    publicKeyList,
		EpochStartTime:   uint64(futureEpochSlotStartTime.Unix()),
		SlotTimeDuration: time.Duration(params.BeaconConfig().SecondsPerSlot),
	}

	return
}

// GetMinimalConsensusInfoRange allows to subscribe into feed about minimalConsensusInformation from particular epoch
// TODO: Serve it in chunks, if recent epoch will be a very high number flood of responses could kill the connection
func (bs *Server) GetMinimalConsensusInfoRange(
	ctx context.Context,
	fromEpoch types.Epoch,
) (consensusInfos []*events.MinimalEpochConsensusInfo, err error) {
	consensusInfo, err := bs.GetMinimalConsensusInfo(ctx, fromEpoch)

	if nil != err {
		log.WithField("currentEpoch", "unknown").
			WithField("requestedEpoch", fromEpoch).Error(err.Error())

		return nil, err
	}

	consensusInfos = make([]*events.MinimalEpochConsensusInfo, 0)
	consensusInfos = append(consensusInfos, consensusInfo)
	tempEpochIndex := consensusInfo.Epoch

	for {
		tempEpochIndex++
		minimalConsensusInfo, currentErr := bs.GetMinimalConsensusInfo(ctx, types.Epoch(tempEpochIndex))

		if nil != currentErr {
			log.WithField("currentEpoch", tempEpochIndex).
				WithField("context", "epochNotFound").
				WithField("requestedEpoch", fromEpoch).Error(currentErr.Error())

			break
		}

		consensusInfos = append(consensusInfos, minimalConsensusInfo)
	}

	log.WithField("currentEpoch", tempEpochIndex).
		WithField("gathered", len(consensusInfos)).
		WithField("requestedEpoch", fromEpoch).Info("I should send epoch list")

	return
}

// GetMinimalConsensusInfo will give simple information about particular epoch
// If epoch is not present it will return an error
func (bs *Server) GetMinimalConsensusInfo(
	ctx context.Context,
	curEpoch types.Epoch,
) (minConsensusInfo *events.MinimalEpochConsensusInfo, err error) {
	log.WithField("prefix", "GetMinimalConsensusInfo")

	assignments, err := bs.getProposerListForEpoch(curEpoch)
	if nil != err {
		log.Errorf("[VAN_SUB] getProposerListForEpoch err = %s", err.Error())
		return nil, err
	}

	assignmentsSlice := make([]string, 0)
	slotToPubKey := make(map[types.Slot]string)
	sortedSlotSlice := make([]float64, 0)

	// Slot 0 was never signed by anybody
	if 0 == curEpoch {
		publicKeyBytes := make([]byte, params.BeaconConfig().BLSPubkeyLength)
		currentString := fmt.Sprintf("0x%s", hex.EncodeToString(publicKeyBytes))
		assignmentsSlice = append(assignmentsSlice, currentString)
		slotToPubKey[0] = currentString
	}

	for _, assignment := range assignments.Assignments {
		for _, slot := range assignment.ProposerSlots {
			pubKeyString := fmt.Sprintf("0x%s", hex.EncodeToString(assignment.PublicKey))
			slotToPubKey[slot] = pubKeyString
			sortedSlotSlice = append(sortedSlotSlice, float64(slot))
		}
	}

	sort.Float64s(sortedSlotSlice)

	for _, slot := range sortedSlotSlice {
		assignmentsSlice = append(assignmentsSlice, slotToPubKey[types.Slot(slot)])
	}

	expectedValidators := int(params.BeaconConfig().SlotsPerEpoch)

	if len(assignmentsSlice) != expectedValidators {
		err := fmt.Errorf(
			"not enough assignments, expected: %d, got: %d",
			expectedValidators,
			len(assignmentsSlice),
		)
		log.Errorf("[VAN_SUB] Assignments err = %s", err.Error())

		return nil, err
	}

	genesisTime := bs.GenesisTimeFetcher.GenesisTime()
	startSlot, err := helpers.StartSlot(curEpoch)
	if nil != err {
		log.Errorf("[VAN_SUB] StartSlot err = %s", err.Error())
		return nil, err
	}
	epochStartTime, err := helpers.SlotToTime(uint64(genesisTime.Unix()), startSlot)
	if nil != err {
		log.Errorf("[VAN_SUB] SlotToTime err = %s", err.Error())
		return nil, err
	}

	minConsensusInfo = &events.MinimalEpochConsensusInfo{
		Epoch:            uint64(curEpoch),
		ValidatorList:    assignmentsSlice,
		EpochStartTime:   uint64(epochStartTime.Unix()),
		SlotTimeDuration: time.Duration(params.BeaconConfig().SecondsPerSlot),
	}

	log.Infof("[VAN_SUB] currEpoch = %#v", uint64(curEpoch))

	return minConsensusInfo, nil
}

func (bs *Server) getProposerListForEpoch(
	requestedEpoch types.Epoch,
) (*ethpb.ValidatorAssignments, error) {
	var (
		res         []*ethpb.ValidatorAssignments_CommitteeAssignment
		latestState *state.BeaconState
	)
	startSlot, err := helpers.StartSlot(requestedEpoch)

	if err != nil {
		return nil, status.Errorf(
			codes.Internal, "Could not retrieve startSlot for epoch %d: %v", requestedEpoch, err)
	}

	endSlot, err := helpers.EndSlot(requestedEpoch)

	if nil != err {
		return nil, status.Errorf(
			codes.Internal, "Could not retrieve endSlot for epoch %d: %v", requestedEpoch, err)
	}

	states, err := bs.BeaconDB.HighestSlotStatesBelow(bs.Ctx, endSlot)

	if nil != bs.Ctx.Err() {
		log.Infof("[VAN_SUB] getProposerListForEpoch bs.ctx err = %s", bs.Ctx.Err().Error())
	}

	if err != nil {
		return nil, status.Errorf(
			codes.Internal, "Could not retrieve archived state for epoch %d: %v", requestedEpoch, err)
	}

	log.Debugf("[VAN_SUB] HighestSlotStatesBelow states len = %v", len(states))

<<<<<<< HEAD
// prepareProposerList
func prepareProposerAssignments(curEpochState, nextEpochState *stateTrie.BeaconState,
	curEpoch, nextEpoch types.Epoch) ([]*ethpb.ValidatorAssignments_CommitteeAssignment, error) {
=======
	// Any state should return same proposer assignments so I pick first in slice
	for _, currentState := range states {
		if currentState.Slot() >= startSlot && currentState.Slot() <= endSlot {
			latestState = currentState

			break
		}
	}

	if nil == latestState {
		return nil, status.Errorf(
			codes.Internal, "Could not retrieve any state for epoch %d", requestedEpoch)
	}
>>>>>>> 1734456f

	// Initialize all committee related data.
	proposerIndexToSlots, err := helpers.ProposerAssignments(latestState, requestedEpoch)
	if err != nil {
		return nil, status.Errorf(codes.Internal, "Could not compute committee assignments: %v", err)
	}

	for index, proposerSlots := range proposerIndexToSlots {
		pubkey := latestState.PubkeyAtIndex(index)
		assign := &ethpb.ValidatorAssignments_CommitteeAssignment{
			ProposerSlots:  proposerSlots,
			PublicKey:      pubkey[:],
			ValidatorIndex: index,
		}
		res = append(res, assign)
	}

	maxValidators := params.BeaconConfig().SlotsPerEpoch

	// We omit the genesis slot
	if requestedEpoch == 0 {
		maxValidators = maxValidators - 1
	}

	if len(res) != int(maxValidators) {
		return nil, fmt.Errorf("invalid validators len, expected: %d, got: %d, epoch: %#v", maxValidators, len(res), requestedEpoch)
	}

	return &ethpb.ValidatorAssignments{
		Epoch:       requestedEpoch,
		Assignments: res,
	}, nil
}<|MERGE_RESOLUTION|>--- conflicted
+++ resolved
@@ -399,11 +399,6 @@
 
 	log.Debugf("[VAN_SUB] HighestSlotStatesBelow states len = %v", len(states))
 
-<<<<<<< HEAD
-// prepareProposerList
-func prepareProposerAssignments(curEpochState, nextEpochState *stateTrie.BeaconState,
-	curEpoch, nextEpoch types.Epoch) ([]*ethpb.ValidatorAssignments_CommitteeAssignment, error) {
-=======
 	// Any state should return same proposer assignments so I pick first in slice
 	for _, currentState := range states {
 		if currentState.Slot() >= startSlot && currentState.Slot() <= endSlot {
@@ -417,7 +412,6 @@
 		return nil, status.Errorf(
 			codes.Internal, "Could not retrieve any state for epoch %d", requestedEpoch)
 	}
->>>>>>> 1734456f
 
 	// Initialize all committee related data.
 	proposerIndexToSlots, err := helpers.ProposerAssignments(latestState, requestedEpoch)
