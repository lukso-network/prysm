package beacon

import (
	"encoding/hex"
	"fmt"
	duration "github.com/golang/protobuf/ptypes/duration"
	types "github.com/prysmaticlabs/eth2-types"
	"github.com/prysmaticlabs/prysm/beacon-chain/core/feed"
	statefeed "github.com/prysmaticlabs/prysm/beacon-chain/core/feed/state"
	"github.com/prysmaticlabs/prysm/beacon-chain/core/helpers"
	ethpbv1 "github.com/prysmaticlabs/prysm/proto/eth/v1"
	ethpb "github.com/prysmaticlabs/prysm/proto/eth/v1alpha1"
	"github.com/prysmaticlabs/prysm/shared/params"
	"google.golang.org/grpc/codes"
	"google.golang.org/grpc/status"
)

// StreamMinimalConsensusInfo to orchestrator client every single time an unconfirmed block is received by the beacon node.
func (bs *Server) StreamMinimalConsensusInfo(
	req *ethpb.MinimalConsensusInfoRequest,
	stream ethpb.BeaconChain_StreamMinimalConsensusInfoServer,
) error {

	sender := func(epoch types.Epoch, epochInfo *ethpb.MinimalConsensusInfo) error {
		if err := stream.Send(epochInfo); err != nil {
			return status.Errorf(codes.Unavailable, "Could not send over stream for epoch %v and err: %v", epoch, err)
		}
		log.WithField("epoch", epoch).Info("published epoch info")
		log.WithField("epochInfo", fmt.Sprintf("%+v", epochInfo)).Debug("published epoch info in detail")
		return nil
	}

	batchSender := func(startEpoch, endEpoch types.Epoch, reorgInfo *ethpb.Reorg) error {
		for epoch := startEpoch; epoch <= endEpoch; epoch++ {
			startSlot, err := helpers.StartSlot(epoch)
			if err != nil {
				return status.Errorf(codes.Internal, "Could not send epoch info for epoch %v over stream: %v", epoch, err)
			}
			// retrieve state from cache or db
			s, err := bs.StateGen.StateBySlot(bs.Ctx, startSlot)
			if err != nil {
				return status.Errorf(codes.Internal, "Could not send epoch info for epoch %v over stream: %v", epoch, err)
			}
			if s == nil || s.IsNil() {
				return status.Errorf(codes.Unavailable, "Could not send over stream, state is nil for epoch: %v", epoch)
			}
			// retrieve proposer
			proposerIndices, pubKeys, err := helpers.ProposerIndicesInCache(s, epoch)
			if err != nil {
				return status.Errorf(codes.Internal, "Could not send epoch info for epoch %v over stream: %v", epoch, err)
			}
			epochInfo, err := bs.prepareEpochInfo(epoch, proposerIndices, pubKeys, reorgInfo)
			if err != nil {
				return status.Errorf(codes.Internal, "Could not send epoch info for epoch %v over stream: %v", epoch, err)
			}
			if err := sender(epoch, epochInfo); err != nil {
				return err
			}
		}
		return nil
	}

	cp, err := bs.BeaconDB.FinalizedCheckpoint(bs.Ctx)
	if err != nil {
		return status.Errorf(codes.Internal, "Could not send over stream: %v", err)
	}
	startEpoch := req.FromEpoch
	endEpoch := cp.Epoch
	if startEpoch == 0 || startEpoch < endEpoch {
		if err := batchSender(startEpoch, endEpoch, nil); err != nil {
			return err
		}
		log.WithField("startEpoch", startEpoch).WithField("endEpoch", endEpoch).
			Debug("successfully published previous epoch infos")
	}

	stateChannel := make(chan *feed.Event, 1)
	stateSub := bs.StateNotifier.StateFeed().Subscribe(stateChannel)
	firstTime := true
	defer stateSub.Unsubscribe()

	for {
		select {
		case stateEvent := <-stateChannel:
			// when epoch info sends from onBlock() or onBlockBatch() methods via event.
			// this event always brings next epoch info data from onBlock() or onBlockBatch() methods
			if stateEvent.Type == statefeed.EpochInfo {
				epochInfoData, ok := stateEvent.Data.(*statefeed.EpochInfoData)
				if !ok {
					return status.Errorf(codes.Internal, "Received incorrect data type over epoch info feed: %v", epochInfoData)
				}
				curEpoch := helpers.SlotToEpoch(epochInfoData.Slot)
				nextEpoch := curEpoch + 1
				// Executes for once. It sends leftover epochs to orchestrator.
				// Leftover epoch will start from endEpoch+1 to current epoch
				if firstTime {
					if req.FromEpoch > 0 && req.FromEpoch > endEpoch {
						endEpoch = req.FromEpoch - 1
					}
					if endEpoch < curEpoch {
						if err := batchSender(endEpoch+1, curEpoch, nil); err != nil {
							return err
						}
						log.WithField("startEpoch", endEpoch+1).WithField("endEpoch", curEpoch).
							Debug("successfully published left over epoch infos")
					}
					firstTime = false
					log.WithField("liveSyncEpoch", nextEpoch).Debug("start publishing live epoch info")
				}
				// only first time, sends current epoch. then every time it sends next epoch info. if current epoch is n then
				// it will send epoch info for n+1
				epochInfo, err := bs.prepareEpochInfo(nextEpoch, epochInfoData.ProposerIndices, epochInfoData.PublicKeys, nil)
				if err != nil {
					return status.Errorf(codes.Internal, "Could not send over stream: %v", err)
				}
				if err := sender(nextEpoch, epochInfo); err != nil {
					return err
				}
			}
			// If a reorg occurred, we recompute duties for the connected validator clients
			// and send another response over the server stream right away.
			if stateEvent.Type == statefeed.Reorg {
				data, ok := stateEvent.Data.(*ethpbv1.EventChainReorg)
				if !ok {
					return status.Errorf(codes.Internal, "Received incorrect data type over reorg feed: %v", data)
				}
<<<<<<< HEAD
				if err := batchSender(data.Epoch, data.Epoch); err != nil {
=======
				log.WithField("newSlot", data.Slot).WithField("newEpoch", data.Epoch).
					Debug("Encountered a reorg. Re-sending updated epoch info")

				// Get re-org info from DB
				reorgInfo, err := bs.getVanPanParentHash(data)
				if err != nil {
					log.WithError(err).Error("Failed re-org handling")
					return err
				}

				if err := batchSender(data.Epoch, data.Epoch, reorgInfo); err != nil {
>>>>>>> f40c093f
					return err
				}
				log.WithField("reOrgEpoch", data.Epoch).Info("Published reorg epoch info")
			}
		case <-stateSub.Err():
			return status.Error(codes.Aborted, "Subscriber closed, exiting go routine")
		case <-stream.Context().Done():
			return status.Error(codes.Canceled, "Stream context canceled")
		case <-bs.Ctx.Done():
			return status.Error(codes.Canceled, "RPC context canceled")
		}
	}
}

// prepareEpochInfo
func (bs *Server) prepareEpochInfo(
	epoch types.Epoch,
	proposerIndices []types.ValidatorIndex,
	pubKeys map[types.ValidatorIndex][48]byte,
	reorgInfo *ethpb.Reorg,
) (*ethpb.MinimalConsensusInfo, error) {
	startSlot, err := helpers.StartSlot(epoch)
	if err != nil {
		return nil, err
	}

	epochStartTime, err := helpers.SlotToTime(uint64(bs.GenesisTimeFetcher.GenesisTime().Unix()), startSlot)
	if nil != err {
		return nil, err
	}

	publicKeyList := make([]string, 0)
	for i := 0; i < len(proposerIndices); i++ {
		pi := proposerIndices[i]
		pubKey := pubKeys[pi]
		var pubKeyStr string
		if startSlot == 0 && i == 0 {
			publicKeyBytes := make([]byte, 48)
			pubKeyStr = fmt.Sprintf("0x%s", hex.EncodeToString(publicKeyBytes))
		} else {
			pubKeyStr = fmt.Sprintf("0x%s", hex.EncodeToString(pubKey[:]))
		}
		publicKeyList = append(publicKeyList, pubKeyStr)
	}

	return &ethpb.MinimalConsensusInfo{
		Epoch:            epoch,
		ValidatorList:    publicKeyList,
		EpochTimeStart:   uint64(epochStartTime.Unix()),
		SlotTimeDuration: &duration.Duration{Seconds: int64(params.BeaconConfig().SecondsPerSlot)},
		ReorgInfo:        reorgInfo,
	}, nil
}

// getVanPanParentHash prepares re-org info for pandora and orchestrator
func (bs *Server) getVanPanParentHash(reorgInfo *ethpbv1.EventChainReorg) (*ethpb.Reorg, error) {
	var newHeadRoot32Bytes [32]byte
	copy(newHeadRoot32Bytes[:], reorgInfo.NewHeadBlock)
	// Get the new head block from DB.
	newHeadBlock, err := bs.BeaconDB.Block(bs.Ctx, newHeadRoot32Bytes)
	if err != nil {
		return nil, status.Errorf(codes.Internal,
			"Could not send over stream: failed to retrieve re-org new block from db with slot %v", reorgInfo.Slot)
	}
	// Get the parent block of new head block from DB
	vanParentBlockHash := newHeadBlock.Block().ParentRoot()
	var parentBlockHash32Bytes [32]byte
	copy(parentBlockHash32Bytes[:], vanParentBlockHash)
	vanParentBlock, err := bs.BeaconDB.Block(bs.Ctx, parentBlockHash32Bytes)
	if err != nil {
		return nil, status.Errorf(codes.Internal,
			"Could not send over stream: failed to retrieve re-org parent block from db with slot %v", reorgInfo.Slot)
	}
	// Get the pandora shard header hash of parent vanguard block from DB
	panShards := vanParentBlock.Block().Body().PandoraShards()
	if len(panShards) == 0 {
		return nil, status.Errorf(codes.Internal,
			"Could not send over stream: invalid re-org pandora shard length %v", reorgInfo.Slot)
	}
	panHeaderHash := panShards[0].Hash
	return &ethpb.Reorg{
		VanParentHash: vanParentBlockHash,
		PanParentHash: panHeaderHash,
	}, nil
}<|MERGE_RESOLUTION|>--- conflicted
+++ resolved
@@ -66,12 +66,16 @@
 	}
 	startEpoch := req.FromEpoch
 	endEpoch := cp.Epoch
-	if startEpoch == 0 || startEpoch < endEpoch {
+	if startEpoch <= endEpoch {
 		if err := batchSender(startEpoch, endEpoch, nil); err != nil {
 			return err
 		}
-		log.WithField("startEpoch", startEpoch).WithField("endEpoch", endEpoch).
-			Debug("successfully published previous epoch infos")
+		log.WithField("requestedEpoch", req.FromEpoch).WithField("finalizedEpoch", cp.Epoch).
+			Debug("Successfully published previous epoch infos")
+	} else {
+		endEpoch = req.FromEpoch
+		log.WithField("requestedEpoch", req.FromEpoch).WithField("finalizedEpoch", cp.Epoch).
+			Debug("Requested epoch is greater than finalized epoch")
 	}
 
 	stateChannel := make(chan *feed.Event, 1)
@@ -94,9 +98,7 @@
 				// Executes for once. It sends leftover epochs to orchestrator.
 				// Leftover epoch will start from endEpoch+1 to current epoch
 				if firstTime {
-					if req.FromEpoch > 0 && req.FromEpoch > endEpoch {
-						endEpoch = req.FromEpoch - 1
-					}
+					firstTime = false
 					if endEpoch < curEpoch {
 						if err := batchSender(endEpoch+1, curEpoch, nil); err != nil {
 							return err
@@ -104,7 +106,6 @@
 						log.WithField("startEpoch", endEpoch+1).WithField("endEpoch", curEpoch).
 							Debug("successfully published left over epoch infos")
 					}
-					firstTime = false
 					log.WithField("liveSyncEpoch", nextEpoch).Debug("start publishing live epoch info")
 				}
 				// only first time, sends current epoch. then every time it sends next epoch info. if current epoch is n then
@@ -124,9 +125,6 @@
 				if !ok {
 					return status.Errorf(codes.Internal, "Received incorrect data type over reorg feed: %v", data)
 				}
-<<<<<<< HEAD
-				if err := batchSender(data.Epoch, data.Epoch); err != nil {
-=======
 				log.WithField("newSlot", data.Slot).WithField("newEpoch", data.Epoch).
 					Debug("Encountered a reorg. Re-sending updated epoch info")
 
@@ -138,10 +136,10 @@
 				}
 
 				if err := batchSender(data.Epoch, data.Epoch, reorgInfo); err != nil {
->>>>>>> f40c093f
 					return err
 				}
-				log.WithField("reOrgEpoch", data.Epoch).Info("Published reorg epoch info")
+				log.WithField("startEpoch", startEpoch).WithField("endEpoch", endEpoch).
+					Info("Published reorg epoch infos")
 			}
 		case <-stateSub.Err():
 			return status.Error(codes.Aborted, "Subscriber closed, exiting go routine")
