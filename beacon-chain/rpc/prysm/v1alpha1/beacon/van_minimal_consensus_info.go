--- conflicted
+++ resolved
@@ -90,32 +90,6 @@
 					return status.Errorf(codes.Internal, "Received incorrect data type over epoch info feed: %v", epochInfoData)
 				}
 				curEpoch := helpers.SlotToEpoch(epochInfoData.Slot)
-<<<<<<< HEAD
-				// Executes for once. It sends leftover epochs to orchestrator.
-				// Leftover epoch will start from endEpoch+1 to current epoch
-				if firstTime {
-					var prevEpoch types.Epoch
-					if curEpoch > 0 {
-						prevEpoch = curEpoch - 1
-					}
-					if endEpoch < prevEpoch {
-						if err := batchSender(endEpoch+1, prevEpoch); err != nil {
-							return err
-						}
-						log.WithField("startEpoch", endEpoch+1).WithField("endEpoch", prevEpoch).
-							Debug("successfully published left over epoch infos")
-					}
-					firstTime = false
-					log.WithField("liveSyncEpoch", curEpoch).Debug("start publishing live epoch info")
-				}
-				// only first time, sends current epoch. then every time it sends next epoch info. if current epoch is n then
-				// it will send epoch info for n+1
-				epochInfo, err := bs.prepareEpochInfo(curEpoch, epochInfoData.ProposerIndices, epochInfoData.PublicKeys)
-				if err != nil {
-					return status.Errorf(codes.Internal, "Could not send over stream: %v", err)
-				}
-				if err := sender(curEpoch, epochInfo); err != nil {
-=======
 				nextEpoch := curEpoch+1
 				// Executes for once. It sends leftover epochs to orchestrator.
 				// Leftover epoch will start from endEpoch+1 to current epoch
@@ -139,22 +113,6 @@
 				if err := sender(nextEpoch, epochInfo); err != nil {
 					return err
 				}
-			}
-			// If a reorg occurred, we recompute duties for the connected validator clients
-			// and send another response over the server stream right away.
-			if stateEvent.Type == statefeed.Reorg {
-				data, ok := stateEvent.Data.(*ethpbv1.EventChainReorg)
-				if !ok {
-					return status.Errorf(codes.Internal, "Received incorrect data type over reorg feed: %v", data)
-				}
-				log.WithField("newSlot", data.Slot).WithField("newEpoch", data.Epoch).
-					Debug("Encountered a reorg. Re-sending updated epoch info")
-				if err := batchSender(data.Epoch, data.Epoch); err != nil {
->>>>>>> a33c1505
-					return err
-				}
-				log.WithField("startEpoch", startEpoch).WithField("endEpoch", endEpoch).
-					Info("Published reorg epoch infos")
 			}
 			// If a reorg occurred, we recompute duties for the connected validator clients
 			// and send another response over the server stream right away.
