--- conflicted
+++ resolved
@@ -11,18 +11,14 @@
         "committees.go",
         "common.go",
         "doc.go",
-        "proposer_indices_type.go",
         "skip_slot_cache.go",
         "subnet_ids.go",
-<<<<<<< HEAD
         "proposer_indices_type.go",
         "van_pending_blocks.go",
-=======
->>>>>>> 7f0c9250
     ] + select({
         "//fuzz:fuzzing_enabled": [
             "committee_disabled.go",
-            "proposer_indices_disabled.go",
+            "proposer_indices_disabled.go"
         ],
         "//conditions:default": [
             "committee.go",
@@ -62,14 +58,11 @@
         "checkpoint_state_test.go",
         "committee_fuzz_test.go",
         "committee_test.go",
-        "proposer_indices_test.go",
+        "cache_test.go",
         "skip_slot_cache_test.go",
         "subnet_ids_test.go",
-<<<<<<< HEAD
         "proposer_indices_test.go",
         "van_pending_blocks_test.go",
-=======
->>>>>>> 7f0c9250
     ],
     embed = [":go_default_library"],
     deps = [
