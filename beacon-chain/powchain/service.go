// Package powchain defines a runtime service which is tasked with
// communicating with an eth1 endpoint, processing logs from a deposit
// contract, and the latest eth1 data headers for usage in the beacon node.
package powchain

import (
	"context"
	"fmt"
	"math/big"
	"reflect"
	"runtime/debug"
	"sort"
	"sync"
	"time"

	"github.com/ethereum/go-ethereum"
	"github.com/ethereum/go-ethereum/accounts/abi/bind"
	"github.com/ethereum/go-ethereum/common"
	"github.com/ethereum/go-ethereum/common/hexutil"
	gethTypes "github.com/ethereum/go-ethereum/core/types"
	"github.com/ethereum/go-ethereum/ethclient"
	gethRPC "github.com/ethereum/go-ethereum/rpc"
	"github.com/pkg/errors"
	"github.com/prometheus/client_golang/prometheus"
	"github.com/prometheus/client_golang/prometheus/promauto"
<<<<<<< HEAD
=======
	eth2Types "github.com/prysmaticlabs/eth2-types"
	ethpb "github.com/prysmaticlabs/ethereumapis/eth/v1alpha1"
>>>>>>> a7ce44f1
	"github.com/prysmaticlabs/prysm/beacon-chain/cache/depositcache"
	statefeed "github.com/prysmaticlabs/prysm/beacon-chain/core/feed/state"
	"github.com/prysmaticlabs/prysm/beacon-chain/core/helpers"
	"github.com/prysmaticlabs/prysm/beacon-chain/core/state"
	"github.com/prysmaticlabs/prysm/beacon-chain/db"
	"github.com/prysmaticlabs/prysm/beacon-chain/powchain/types"
	iface "github.com/prysmaticlabs/prysm/beacon-chain/state/interface"
	"github.com/prysmaticlabs/prysm/beacon-chain/state/stategen"
	"github.com/prysmaticlabs/prysm/beacon-chain/state/v1"
	contracts "github.com/prysmaticlabs/prysm/contracts/deposit-contract"
	protodb "github.com/prysmaticlabs/prysm/proto/beacon/db"
	ethpb "github.com/prysmaticlabs/prysm/proto/eth/v1alpha1"
	"github.com/prysmaticlabs/prysm/shared/bytesutil"
	"github.com/prysmaticlabs/prysm/shared/clientstats"
	"github.com/prysmaticlabs/prysm/shared/httputils"
	"github.com/prysmaticlabs/prysm/shared/httputils/authorizationmethod"
	"github.com/prysmaticlabs/prysm/shared/logutil"
	"github.com/prysmaticlabs/prysm/shared/params"
	"github.com/prysmaticlabs/prysm/shared/timeutils"
	"github.com/prysmaticlabs/prysm/shared/trieutil"
	"github.com/sirupsen/logrus"
)

var (
	validDepositsCount = promauto.NewCounter(prometheus.CounterOpts{
		Name: "powchain_valid_deposits_received",
		Help: "The number of valid deposits received in the deposit contract",
	})
	blockNumberGauge = promauto.NewGauge(prometheus.GaugeOpts{
		Name: "powchain_block_number",
		Help: "The current block number in the proof-of-work chain",
	})
	missedDepositLogsCount = promauto.NewCounter(prometheus.CounterOpts{
		Name: "powchain_missed_deposit_logs",
		Help: "The number of times a missed deposit log is detected",
	})
)

var (
	// time to wait before trying to reconnect with the eth1 node.
	backOffPeriod = 15 * time.Second
	// amount of times before we log the status of the eth1 dial attempt.
	logThreshold = 8
	// period to log chainstart related information
	logPeriod = 1 * time.Minute
	// threshold of how old we will accept an eth1 node's head to be.
	eth1Threshold = 20 * time.Minute
	// error when eth1 node is not synced.
	errNotSynced = errors.New("eth1 node is still syncing")
	// error when eth1 node is too far behind.
	errFarBehind = errors.Errorf("eth1 head is more than %s behind from current wall clock time", eth1Threshold.String())
)

// ChainStartFetcher retrieves information pertaining to the chain start event
// of the beacon chain for usage across various services.
type ChainStartFetcher interface {
	ChainStartDeposits() []*ethpb.Deposit
	ChainStartEth1Data() *ethpb.Eth1Data
	PreGenesisState() iface.BeaconState
	ClearPreGenesisData()
}

// ChainInfoFetcher retrieves information about eth1 metadata at the Ethereum consensus genesis time.
type ChainInfoFetcher interface {
	Eth2GenesisPowchainInfo() (uint64, *big.Int)
	IsConnectedToETH1() bool
}

// POWBlockFetcher defines a struct that can retrieve mainchain blocks.
type POWBlockFetcher interface {
	BlockTimeByHeight(ctx context.Context, height *big.Int) (uint64, error)
	BlockByTimestamp(ctx context.Context, time uint64) (*types.HeaderInfo, error)
	BlockHashByHeight(ctx context.Context, height *big.Int) (common.Hash, error)
	BlockExists(ctx context.Context, hash common.Hash) (bool, *big.Int, error)
	BlockExistsWithCache(ctx context.Context, hash common.Hash) (bool, *big.Int, error)
}

// Chain defines a standard interface for the powchain service in Prysm.
type Chain interface {
	ChainStartFetcher
	ChainInfoFetcher
	POWBlockFetcher
}

// RPCDataFetcher defines a subset of methods conformed to by ETH1.0 RPC clients for
// fetching eth1 data from the clients.
type RPCDataFetcher interface {
	HeaderByNumber(ctx context.Context, number *big.Int) (*gethTypes.Header, error)
	HeaderByHash(ctx context.Context, hash common.Hash) (*gethTypes.Header, error)
	SyncProgress(ctx context.Context) (*ethereum.SyncProgress, error)
}

// RPCClient defines the rpc methods required to interact with the eth1 node.
type RPCClient interface {
	BatchCall(b []gethRPC.BatchElem) error
}

// Service fetches important information about the canonical
// Ethereum ETH1.0 chain via a web3 endpoint using an ethclient. The Random
// Beacon Chain requires synchronization with the ETH1.0 chain's current
// blockhash, block number, and access to logs within the
// Validator Registration Contract on the ETH1.0 chain to kick off the beacon
// chain's validator registration process.
type Service struct {
	connectedETH1           bool
	isRunning               bool
	processingLock          sync.RWMutex
	cfg                     *Web3ServiceConfig
	ctx                     context.Context
	cancel                  context.CancelFunc
	headTicker              *time.Ticker
	httpEndpoints           []httputils.Endpoint
	currHttpEndpoint        httputils.Endpoint
	httpLogger              bind.ContractFilterer
	eth1DataFetcher         RPCDataFetcher
	rpcClient               RPCClient
	headerCache             *headerCache // cache to store block hash/block height.
	latestEth1Data          *protodb.LatestETH1Data
	depositContractCaller   *contracts.DepositContractCaller
	depositTrie             *trieutil.SparseMerkleTrie
	chainStartData          *protodb.ChainStartData
	lastReceivedMerkleIndex int64 // Keeps track of the last received index to prevent log spam.
	runError                error
	preGenesisState         iface.BeaconState
<<<<<<< HEAD
	bsUpdater               BeaconNodeStatsUpdater
=======
	// vanguard properties
	genesisPublicKeys map[int64]string
>>>>>>> a7ce44f1
}

// Web3ServiceConfig defines a config struct for web3 service to use through its life cycle.
type Web3ServiceConfig struct {
<<<<<<< HEAD
	HttpEndpoints          []string
	DepositContract        common.Address
	BeaconDB               db.HeadAccessDatabase
	DepositCache           *depositcache.DepositCache
	StateNotifier          statefeed.Notifier
	StateGen               *stategen.State
	Eth1HeaderReqLimit     uint64
	BeaconNodeStatsUpdater BeaconNodeStatsUpdater
=======
	EnableVanguardNode bool // Vanguard: checking vanguard client
	DepositContract    common.Address
	Eth1HeaderReqLimit uint64
	DepositCache       *depositcache.DepositCache
	StateGen           *stategen.State
	StateNotifier      statefeed.Notifier
	BeaconDB           db.HeadAccessDatabase
	HTTPEndpoints      []string
>>>>>>> a7ce44f1
}

// NewService sets up a new instance with an ethclient when
// given a web3 endpoint as a string in the config.
func NewService(ctx context.Context, config *Web3ServiceConfig) (*Service, error) {
	ctx, cancel := context.WithCancel(ctx)
	_ = cancel // govet fix for lost cancel. Cancel is handled in service.Stop()
	depositTrie, err := trieutil.NewTrie(params.BeaconConfig().DepositContractTreeDepth)
	if err != nil {
		cancel()
		return nil, errors.Wrap(err, "could not setup deposit trie")
	}
	genState, err := state.EmptyGenesisState()
	if err != nil {
		return nil, errors.Wrap(err, "could not setup genesis state")
	}

	if config.Eth1HeaderReqLimit == 0 {
		config.Eth1HeaderReqLimit = defaultEth1HeaderReqLimit
	}

	stringEndpoints := dedupEndpoints(config.HttpEndpoints)
	endpoints := make([]httputils.Endpoint, len(stringEndpoints))
	for i, e := range stringEndpoints {
		endpoints[i] = HttpEndpoint(e)
	}

	// Select first http endpoint in the provided list.
	var currEndpoint httputils.Endpoint
	if len(config.HttpEndpoints) > 0 {
		currEndpoint = endpoints[0]
	}
	s := &Service{
		ctx:              ctx,
		cancel:           cancel,
		cfg:              config,
		httpEndpoints:    endpoints,
		currHttpEndpoint: currEndpoint,
		latestEth1Data: &protodb.LatestETH1Data{
			BlockHeight:        0,
			BlockTime:          0,
			BlockHash:          []byte{},
			LastRequestedBlock: 0,
		},
		headerCache: newHeaderCache(),
		depositTrie: depositTrie,
		chainStartData: &protodb.ChainStartData{
			Eth1Data:           &ethpb.Eth1Data{},
			ChainstartDeposits: make([]*ethpb.Deposit, 0),
		},
		lastReceivedMerkleIndex: -1,
		preGenesisState:         genState,
		headTicker:              time.NewTicker(time.Duration(params.BeaconConfig().SecondsPerETH1Block) * time.Second),
		// use the nop updater by default, rely on upstream set up to pass in an appropriate impl
		bsUpdater: config.BeaconNodeStatsUpdater,
	}

	if config.BeaconNodeStatsUpdater == nil {
		s.bsUpdater = &NopBeaconNodeStatsUpdater{}
	}

	if err := s.ensureValidPowchainData(ctx); err != nil {
		return nil, errors.Wrap(err, "unable to validate powchain data")
	}

	eth1Data, err := config.BeaconDB.PowchainData(ctx)
	if err != nil {
		return nil, errors.Wrap(err, "unable to retrieve eth1 data")
	}
<<<<<<< HEAD
	if err := s.initializeEth1Data(ctx, eth1Data); err != nil {
		return nil, err
	}

=======
	if eth1Data != nil {
		s.depositTrie = trieutil.CreateTrieFromProto(eth1Data.Trie)
		s.chainStartData = eth1Data.ChainstartData
		if !reflect.ValueOf(eth1Data.BeaconState).IsZero() {
			s.preGenesisState, err = stateV0.InitializeFromProto(eth1Data.BeaconState)
			if err != nil {
				return nil, errors.Wrap(err, "Could not initialize state trie")
			}
		}
		s.latestEth1Data = eth1Data.CurrentEth1Data
		numOfItems := s.depositTrie.NumOfItems()
		s.lastReceivedMerkleIndex = int64(numOfItems - 1)

		log.WithField("numOfItems", numOfItems).Debug("merkel index info")

		if err := s.initDepositCaches(ctx, eth1Data.DepositContainers); err != nil {
			return nil, errors.Wrap(err, "could not initialize caches")
		}
	}
	if s.cfg.EnableVanguardNode {
		if err := s.retrieveGenesisPublicKeys(ctx); err != nil {
			return nil, errors.Wrap(err, "could not initialize powchain")
		}
	}
>>>>>>> a7ce44f1
	return s, nil
}

// Start a web3 service's main event loop.
func (s *Service) Start() {
	// If the chain has not started already and we don't have access to eth1 nodes, we will not be
	// able to generate the genesis state.
	if !s.chainStartData.Chainstarted && s.currHttpEndpoint.Url == "" {
		// check for genesis state before shutting down the node,
		// if a genesis state exists, we can continue on.
		genState, err := s.cfg.BeaconDB.GenesisState(s.ctx)
		if err != nil {
			log.Fatal(err)
		}
		if genState == nil || genState.IsNil() {
			log.Fatal("cannot create genesis state: no eth1 http endpoint defined")
		}
	}

	// Exit early if eth1 endpoint is not set.
	if s.currHttpEndpoint.Url == "" {
		return
	}
	go func() {
		s.isRunning = true
		s.waitForConnection()
		if s.ctx.Err() != nil {
			log.Info("Context closed, exiting pow goroutine")
			return
		}
		s.run(s.ctx.Done())
	}()
}

// Stop the web3 service's main event loop and associated goroutines.
func (s *Service) Stop() error {
	if s.cancel != nil {
		defer s.cancel()
	}
	s.closeClients()
	return nil
}

// ChainStartDeposits returns a slice of validator deposit data processed
// by the deposit contract and cached in the powchain service.
func (s *Service) ChainStartDeposits() []*ethpb.Deposit {
	return s.chainStartData.ChainstartDeposits
}

// ClearPreGenesisData clears out the stored chainstart deposits and beacon state.
func (s *Service) ClearPreGenesisData() {
	s.chainStartData.ChainstartDeposits = []*ethpb.Deposit{}
	s.preGenesisState = &v1.BeaconState{}
}

// ChainStartEth1Data returns the eth1 data at chainstart.
func (s *Service) ChainStartEth1Data() *ethpb.Eth1Data {
	return s.chainStartData.Eth1Data
}

// PreGenesisState returns a state that contains
// pre-chainstart deposits.
func (s *Service) PreGenesisState() iface.BeaconState {
	return s.preGenesisState
}

// Status is service health checks. Return nil or error.
func (s *Service) Status() error {
	// Service don't start
	if !s.isRunning {
		return nil
	}
	// get error from run function
	if s.runError != nil {
		return s.runError
	}
	return nil
}

func (s *Service) updateBeaconNodeStats() {
	bs := clientstats.BeaconNodeStats{}
	if len(s.httpEndpoints) > 1 {
		bs.SyncEth1FallbackConfigured = true
	}
	if s.IsConnectedToETH1() {
		if s.primaryConnected() {
			bs.SyncEth1Connected = true
		} else {
			bs.SyncEth1FallbackConnected = true
		}
	}
	s.bsUpdater.Update(bs)
}

func (s *Service) updateCurrHttpEndpoint(endpoint httputils.Endpoint) {
	s.currHttpEndpoint = endpoint
	s.updateBeaconNodeStats()
}

func (s *Service) updateConnectedETH1(state bool) {
	s.connectedETH1 = state
	s.updateBeaconNodeStats()
}

// IsConnectedToETH1 checks if the beacon node is connected to a ETH1 Node.
func (s *Service) IsConnectedToETH1() bool {
	return s.connectedETH1
}

// DepositRoot returns the Merkle root of the latest deposit trie
// from the ETH1.0 deposit contract.
func (s *Service) DepositRoot() [32]byte {
	return s.depositTrie.Root()
}

// DepositTrie returns the sparse Merkle trie used for storing
// deposits from the ETH1.0 deposit contract.
func (s *Service) DepositTrie() *trieutil.SparseMerkleTrie {
	return s.depositTrie
}

// LatestBlockHeight in the ETH1.0 chain.
func (s *Service) LatestBlockHeight() *big.Int {
	return big.NewInt(int64(s.latestEth1Data.BlockHeight))
}

// LatestBlockHash in the ETH1.0 chain.
func (s *Service) LatestBlockHash() common.Hash {
	return bytesutil.ToBytes32(s.latestEth1Data.BlockHash)
}

// AreAllDepositsProcessed determines if all the logs from the deposit contract
// are processed.
func (s *Service) AreAllDepositsProcessed() (bool, error) {
	s.processingLock.RLock()
	defer s.processingLock.RUnlock()
	countByte, err := s.depositContractCaller.GetDepositCount(&bind.CallOpts{})
	if err != nil {
		return false, errors.Wrap(err, "could not get deposit count")
	}
	count := bytesutil.FromBytes8(countByte)
	deposits := s.cfg.DepositCache.AllDeposits(s.ctx, nil)
	if count != uint64(len(deposits)) {
		return false, nil
	}
	return true, nil
}

// refers to the latest eth1 block which follows the condition: eth1_timestamp +
// SECONDS_PER_ETH1_BLOCK * ETH1_FOLLOW_DISTANCE <= current_unix_time
func (s *Service) followBlockHeight(ctx context.Context) (uint64, error) {
	latestValidBlock := uint64(0)
	if s.latestEth1Data.BlockHeight > params.BeaconConfig().Eth1FollowDistance {
		latestValidBlock = s.latestEth1Data.BlockHeight - params.BeaconConfig().Eth1FollowDistance
	}
	return latestValidBlock, nil
}

func (s *Service) connectToPowChain() error {
	httpClient, rpcClient, err := s.dialETH1Nodes(s.currHttpEndpoint)
	if err != nil {
		return errors.Wrap(err, "could not dial eth1 nodes")
	}

	depositContractCaller, err := contracts.NewDepositContractCaller(s.cfg.DepositContract, httpClient)
	if err != nil {
		return errors.Wrap(err, "could not create deposit contract caller")
	}

	if httpClient == nil || rpcClient == nil || depositContractCaller == nil {
		return errors.New("eth1 client is nil")
	}

	s.initializeConnection(httpClient, rpcClient, depositContractCaller)
	return nil
}

func (s *Service) dialETH1Nodes(endpoint httputils.Endpoint) (*ethclient.Client, *gethRPC.Client, error) {
	httpRPCClient, err := gethRPC.Dial(endpoint.Url)
	if err != nil {
		return nil, nil, err
	}
	if endpoint.Auth.Method != authorizationmethod.None {
		header, err := endpoint.Auth.ToHeaderValue()
		if err != nil {
			return nil, nil, err
		}
		httpRPCClient.SetHeader("Authorization", header)
	}
	httpClient := ethclient.NewClient(httpRPCClient)
	// Add a method to clean-up and close clients in the event
	// of any connection failure.
	closeClients := func() {
		httpRPCClient.Close()
		httpClient.Close()
	}
	syncProg, err := httpClient.SyncProgress(s.ctx)
	if err != nil {
		closeClients()
		return nil, nil, err
	}
	if syncProg != nil {
		closeClients()
		return nil, nil, errors.New("eth1 node has not finished syncing yet")
	}
	// Make a simple call to ensure we are actually connected to a working node.
	cID, err := httpClient.ChainID(s.ctx)
	if err != nil {
		closeClients()
		return nil, nil, err
	}
	nID, err := httpClient.NetworkID(s.ctx)
	if err != nil {
		closeClients()
		return nil, nil, err
	}
	if cID.Uint64() != params.BeaconConfig().DepositChainID {
		closeClients()
		return nil, nil, fmt.Errorf("eth1 node using incorrect chain id, %d != %d", cID.Uint64(), params.BeaconConfig().DepositChainID)
	}
	if nID.Uint64() != params.BeaconConfig().DepositNetworkID {
		closeClients()
		return nil, nil, fmt.Errorf("eth1 node using incorrect network id, %d != %d", nID.Uint64(), params.BeaconConfig().DepositNetworkID)
	}

	return httpClient, httpRPCClient, nil
}

func (s *Service) initializeConnection(
	httpClient *ethclient.Client,
	rpcClient *gethRPC.Client,
	contractCaller *contracts.DepositContractCaller,
) {
	s.httpLogger = httpClient
	s.eth1DataFetcher = httpClient
	s.depositContractCaller = contractCaller
	s.rpcClient = rpcClient
}

// closes down our active eth1 clients.
func (s *Service) closeClients() {
	gethClient, ok := s.rpcClient.(*gethRPC.Client)
	if ok {
		gethClient.Close()
	}
	httpClient, ok := s.eth1DataFetcher.(*ethclient.Client)
	if ok {
		httpClient.Close()
	}
}

func (s *Service) waitForConnection() {
	errConnect := s.connectToPowChain()
	if errConnect == nil {
		synced, errSynced := s.isEth1NodeSynced()
		// Resume if eth1 node is synced.
		if synced {
			s.updateConnectedETH1(true)
			s.runError = nil
			log.WithFields(logrus.Fields{
				"endpoint": logutil.MaskCredentialsLogging(s.currHttpEndpoint.Url),
			}).Info("Connected to eth1 proof-of-work chain")
			return
		}
		if errSynced != nil {
			s.runError = errSynced
			log.WithError(errSynced).Error("Could not check sync status of eth1 chain")
		}
	}
	if errConnect != nil {
		s.runError = errConnect
		log.WithError(errConnect).Error("Could not connect to powchain endpoint")
	}
	// Use a custom logger to only log errors
	// once in  a while.
	logCounter := 0
	errorLogger := func(err error, msg string) {
		if logCounter > logThreshold {
			log.Errorf("%s: %v", msg, err)
			logCounter = 0
		}
		logCounter++
	}

	ticker := time.NewTicker(backOffPeriod)
	defer ticker.Stop()
	for {
		select {
		case <-ticker.C:
			log.Debugf("Trying to dial endpoint: %s", logutil.MaskCredentialsLogging(s.currHttpEndpoint.Url))
			errConnect := s.connectToPowChain()
			if errConnect != nil {
				errorLogger(errConnect, "Could not connect to powchain endpoint")
				s.runError = errConnect
				s.fallbackToNextEndpoint()
				continue
			}
			synced, errSynced := s.isEth1NodeSynced()
			if errSynced != nil {
				errorLogger(errSynced, "Could not check sync status of eth1 chain")
				s.runError = errSynced
				s.fallbackToNextEndpoint()
				continue
			}
			if synced {
				s.updateConnectedETH1(true)
				s.runError = nil
				log.WithFields(logrus.Fields{
					"endpoint": logutil.MaskCredentialsLogging(s.currHttpEndpoint.Url),
				}).Info("Connected to eth1 proof-of-work chain")
				return
			}
			s.runError = errNotSynced
			log.Debug("Eth1 node is currently syncing")
		case <-s.ctx.Done():
			log.Debug("Received cancelled context,closing existing powchain service")
			return
		}
	}
}

// checks if the eth1 node is healthy and ready to serve before
// fetching data from  it.
func (s *Service) isEth1NodeSynced() (bool, error) {
	syncProg, err := s.eth1DataFetcher.SyncProgress(s.ctx)
	if err != nil {
		return false, err
	}
	if syncProg != nil {
		return false, nil
	}
	head, err := s.eth1DataFetcher.HeaderByNumber(s.ctx, nil)
	if err != nil {
		return false, err
	}
	return !eth1HeadIsBehind(head.Time), nil
}

// Reconnect to eth1 node in case of any failure.
func (s *Service) retryETH1Node(err error) {
	s.runError = err
	s.updateConnectedETH1(false)
	// Back off for a while before
	// resuming dialing the eth1 node.
	time.Sleep(backOffPeriod)
	s.waitForConnection()
	// Reset run error in the event of a successful connection.
	s.runError = nil
}

func (s *Service) initDepositCaches(ctx context.Context, ctrs []*protodb.DepositContainer) error {
	if len(ctrs) == 0 {
		return nil
	}
	s.cfg.DepositCache.InsertDepositContainers(ctx, ctrs)
	if !s.chainStartData.Chainstarted {
		// do not add to pending cache
		// if no genesis state exists.
		validDepositsCount.Add(float64(s.preGenesisState.Eth1DepositIndex()))
		return nil
	}
	genesisState, err := s.cfg.BeaconDB.GenesisState(ctx)
	if err != nil {
		return err
	}
	// Default to all deposits post-genesis deposits in
	// the event we cannot find a finalized state.
	currIndex := genesisState.Eth1DepositIndex()
	chkPt, err := s.cfg.BeaconDB.FinalizedCheckpoint(ctx)
	if err != nil {
		return err
	}
	rt := bytesutil.ToBytes32(chkPt.Root)
	if rt != [32]byte{} {
		fState, err := s.cfg.StateGen.StateByRoot(ctx, rt)
		if err != nil {
			return errors.Wrap(err, "could not get finalized state")
		}
		if fState == nil || fState.IsNil() {
			return errors.Errorf("finalized state with root %#x does not exist in the db", rt)
		}
		// Set deposit index to the one in the current archived state.
		currIndex = fState.Eth1DepositIndex()
	}
	validDepositsCount.Add(float64(currIndex))
	// Only add pending deposits if the container slice length
	// is more than the current index in state.
	if uint64(len(ctrs)) > currIndex {
		for _, c := range ctrs[currIndex:] {
			s.cfg.DepositCache.InsertPendingDeposit(ctx, c.Deposit, c.Eth1BlockHeight, c.Index, bytesutil.ToBytes32(c.DepositRoot))
		}
	}
	return nil
}

// processBlockHeader adds a newly observed eth1 block to the block cache and
// updates the latest blockHeight, blockHash, and blockTime properties of the service.
func (s *Service) processBlockHeader(header *gethTypes.Header) {
	defer safelyHandlePanic()
	blockNumberGauge.Set(float64(header.Number.Int64()))
	s.latestEth1Data.BlockHeight = header.Number.Uint64()
	s.latestEth1Data.BlockHash = header.Hash().Bytes()
	s.latestEth1Data.BlockTime = header.Time
	log.WithFields(logrus.Fields{
		"blockNumber": s.latestEth1Data.BlockHeight,
		"blockHash":   hexutil.Encode(s.latestEth1Data.BlockHash),
	}).Debug("Latest eth1 chain event")
}

// batchRequestHeaders requests the block range specified in the arguments. Instead of requesting
// each block in one call, it batches all requests into a single rpc call.
func (s *Service) batchRequestHeaders(startBlock, endBlock uint64) ([]*gethTypes.Header, error) {
	if startBlock > endBlock {
		return nil, fmt.Errorf("start block height %d cannot be > end block height %d", startBlock, endBlock)
	}
	requestRange := (endBlock - startBlock) + 1
	elems := make([]gethRPC.BatchElem, 0, requestRange)
	headers := make([]*gethTypes.Header, 0, requestRange)
	errs := make([]error, 0, requestRange)
	if requestRange == 0 {
		return headers, nil
	}
	for i := startBlock; i <= endBlock; i++ {
		header := &gethTypes.Header{}
		err := error(nil)
		elems = append(elems, gethRPC.BatchElem{
			Method: "eth_getBlockByNumber",
			Args:   []interface{}{hexutil.EncodeBig(big.NewInt(int64(i))), false},
			Result: header,
			Error:  err,
		})
		headers = append(headers, header)
		errs = append(errs, err)
	}
	ioErr := s.rpcClient.BatchCall(elems)
	if ioErr != nil {
		return nil, ioErr
	}
	for _, e := range errs {
		if e != nil {
			return nil, e
		}
	}
	for _, h := range headers {
		if h != nil {
			if err := s.headerCache.AddHeader(h); err != nil {
				return nil, err
			}
		}
	}
	return headers, nil
}

// safelyHandleHeader will recover and log any panic that occurs from the
// block
func safelyHandlePanic() {
	if r := recover(); r != nil {
		log.WithFields(logrus.Fields{
			"r": r,
		}).Error("Panicked when handling data from ETH 1.0 Chain! Recovering...")

		debug.PrintStack()
	}
}

func (s *Service) handleETH1FollowDistance() {
	defer safelyHandlePanic()
	ctx := s.ctx

	// use a 5 minutes timeout for block time, because the max mining time is 278 sec (block 7208027)
	// (analyzed the time of the block from 2018-09-01 to 2019-02-13)
	fiveMinutesTimeout := timeutils.Now().Add(-5 * time.Minute)
	// check that web3 client is syncing
	if time.Unix(int64(s.latestEth1Data.BlockTime), 0).Before(fiveMinutesTimeout) {
		log.Warn("eth1 client is not syncing")
	}
	if !s.chainStartData.Chainstarted {
		if err := s.checkBlockNumberForChainStart(ctx, big.NewInt(int64(s.latestEth1Data.LastRequestedBlock))); err != nil {
			s.runError = err
			log.Error(err)
			return
		}
	}
	// If the last requested block has not changed,
	// we do not request batched logs as this means there are no new
	// logs for the powchain service to process. Also is a potential
	// failure condition as would mean we have not respected the protocol
	// threshold.
	if s.latestEth1Data.LastRequestedBlock == s.latestEth1Data.BlockHeight {
		log.Error("Beacon node is not respecting the follow distance")
		return
	}
	if err := s.requestBatchedHeadersAndLogs(ctx); err != nil {
		s.runError = err
		log.Error(err)
		return
	}
	// Reset the Status.
	if s.runError != nil {
		s.runError = nil
	}
}

func (s *Service) initPOWService() {

	// Run in a select loop to retry in the event of any failures.
	for {
		select {
		case <-s.ctx.Done():
			return
		default:
			ctx := s.ctx
			header, err := s.eth1DataFetcher.HeaderByNumber(ctx, nil)
			if err != nil {
				log.Errorf("Unable to retrieve latest ETH1.0 chain header: %v", err)
				s.retryETH1Node(err)
				continue
			}

			s.latestEth1Data.BlockHeight = header.Number.Uint64()
			s.latestEth1Data.BlockHash = header.Hash().Bytes()
			s.latestEth1Data.BlockTime = header.Time

			if err := s.processPastLogs(ctx); err != nil {
				log.Errorf("Unable to process past logs %v", err)
				s.retryETH1Node(err)
				continue
			}
			// Cache eth1 headers from our voting period.
			if err := s.cacheHeadersForEth1DataVote(ctx); err != nil {
				log.Errorf("Unable to process past headers %v", err)
				s.retryETH1Node(err)
				continue
			}
			// Handle edge case with embedded genesis state by fetching genesis header to determine
			// its height.
			if s.chainStartData.Chainstarted && s.chainStartData.GenesisBlock == 0 {
				//genHeader, err := s.eth1DataFetcher.HeaderByHash(ctx, common.BytesToHash(s.chainStartData.Eth1Data.BlockHash))
				genHeader, err := s.eth1DataFetcher.HeaderByNumber(ctx, big.NewInt(0))
				if err != nil {
					log.Errorf("Unable to retrieve genesis ETH1.0 chain header: %v", err)
					s.retryETH1Node(err)
					continue
				}
				s.chainStartData.GenesisBlock = genHeader.Number.Uint64()
				if err := s.savePowchainData(ctx); err != nil {
					log.Errorf("Unable to save powchain data: %v", err)
				}
			}
			return
		}
	}
}

// run subscribes to all the services for the ETH1.0 chain.
func (s *Service) run(done <-chan struct{}) {
	s.runError = nil

	s.initPOWService()

	chainstartTicker := time.NewTicker(logPeriod)
	defer chainstartTicker.Stop()

	for {
		select {
		case <-done:
			s.isRunning = false
			s.runError = nil
			s.updateConnectedETH1(false)
			log.Debug("Context closed, exiting goroutine")
			return
		case <-s.headTicker.C:
			head, err := s.eth1DataFetcher.HeaderByNumber(s.ctx, nil)
			if err != nil {
				log.WithError(err).Debug("Could not fetch latest eth1 header")
				s.retryETH1Node(err)
				continue
			}
			if eth1HeadIsBehind(head.Time) {
				log.WithError(errFarBehind).Debug("Could not get an up to date eth1 header")
				s.retryETH1Node(errFarBehind)
				continue
			}
			s.processBlockHeader(head)
			s.handleETH1FollowDistance()
			s.checkDefaultEndpoint()
		case <-chainstartTicker.C:
			if s.chainStartData.Chainstarted {
				chainstartTicker.Stop()
				continue
			}
			s.logTillChainStart()
		}
	}
}

// logs the current thresholds required to hit chainstart every minute.
func (s *Service) logTillChainStart() {
	if s.chainStartData.Chainstarted {
		return
	}
	_, blockTime, err := s.retrieveBlockHashAndTime(s.ctx, big.NewInt(int64(s.latestEth1Data.LastRequestedBlock)))
	if err != nil {
		log.Error(err)
		return
	}
	valCount, genesisTime := s.currentCountAndTime(blockTime)
	valNeeded := uint64(0)
	if valCount < params.BeaconConfig().MinGenesisActiveValidatorCount {
		valNeeded = params.BeaconConfig().MinGenesisActiveValidatorCount - valCount
	}
	secondsLeft := uint64(0)
	if genesisTime < params.BeaconConfig().MinGenesisTime {
		secondsLeft = params.BeaconConfig().MinGenesisTime - genesisTime
	}

	fields := logrus.Fields{
		"Additional validators needed": valNeeded,
	}
	if secondsLeft > 0 {
		fields["Generating genesis state in"] = time.Duration(secondsLeft) * time.Second
	}

	log.WithFields(fields).Info("Currently waiting for chainstart")
}

// cacheHeadersForEth1DataVote makes sure that voting for eth1data after startup utilizes cached headers
// instead of making multiple RPC requests to the ETH1 endpoint.
func (s *Service) cacheHeadersForEth1DataVote(ctx context.Context) error {
	// Find the end block to request from.
	end, err := s.followBlockHeight(ctx)
	if err != nil {
		return err
	}
	start, err := s.determineEarliestVotingBlock(ctx, end)
	if err != nil {
		return err
	}
	// We call batchRequestHeaders for its header caching side-effect, so we don't need the return value.
	_, err = s.batchRequestHeaders(start, end)
	if err != nil {
		return err
	}
	return nil
}

// determines the earliest voting block from which to start caching all our previous headers from.
func (s *Service) determineEarliestVotingBlock(ctx context.Context, followBlock uint64) (uint64, error) {
	genesisTime := s.chainStartData.GenesisTime
	currSlot := helpers.CurrentSlot(genesisTime)

	// In the event genesis has not occurred yet, we just request go back follow_distance blocks.
	if genesisTime == 0 || currSlot == 0 {
		earliestBlk := uint64(0)
		if followBlock > params.BeaconConfig().Eth1FollowDistance {
			earliestBlk = followBlock - params.BeaconConfig().Eth1FollowDistance
		}
		return earliestBlk, nil
	}
	votingTime := helpers.VotingPeriodStartTime(genesisTime, currSlot)
	followBackDist := 2 * params.BeaconConfig().SecondsPerETH1Block * params.BeaconConfig().Eth1FollowDistance
	if followBackDist > votingTime {
		return 0, errors.Errorf("invalid genesis time provided. %d > %d", followBackDist, votingTime)
	}
	earliestValidTime := votingTime - followBackDist
	hdr, err := s.BlockByTimestamp(ctx, earliestValidTime)
	if err != nil {
		return 0, err
	}
	return hdr.Number.Uint64(), nil
}

// This performs a health check on our primary endpoint, and if it
// is ready to serve we connect to it again. This method is only
// relevant if we are on our backup endpoint.
func (s *Service) checkDefaultEndpoint() {
	primaryEndpoint := s.httpEndpoints[0]
	// Return early if we are running on our primary
	// endpoint.
	if s.currHttpEndpoint.Equals(primaryEndpoint) {
		return
	}

	httpClient, rpcClient, err := s.dialETH1Nodes(primaryEndpoint)
	if err != nil {
		log.Debugf("Primary endpoint not ready: %v", err)
		return
	}
	log.Info("Primary endpoint ready again, switching back to it")
	// Close the clients and let our main connection routine
	// properly connect with it.
	httpClient.Close()
	rpcClient.Close()
	// Close current active clients.
	s.closeClients()

	// Switch back to primary endpoint and try connecting
	// to it again.
	s.updateCurrHttpEndpoint(primaryEndpoint)
	s.retryETH1Node(nil)
}

// This is an inefficient way to search for the next endpoint, but given N is expected to be
// small ( < 25), it is fine to search this way.
func (s *Service) fallbackToNextEndpoint() {
	currEndpoint := s.currHttpEndpoint
	currIndex := 0
	totalEndpoints := len(s.httpEndpoints)

	for i, endpoint := range s.httpEndpoints {
		if endpoint.Equals(currEndpoint) {
			currIndex = i
			break
		}
	}
	nextIndex := currIndex + 1
	if nextIndex >= totalEndpoints {
		nextIndex = 0
	}
	if nextIndex != currIndex {
		log.Infof("Falling back to alternative endpoint: %s", logutil.MaskCredentialsLogging(s.currHttpEndpoint.Url))
	}
	s.updateCurrHttpEndpoint(s.httpEndpoints[nextIndex])
}

// initializes our service from the provided eth1data object by initializing all the relevant
// fields and data.
func (s *Service) initializeEth1Data(ctx context.Context, eth1DataInDB *protodb.ETH1ChainData) error {
	// The node has no eth1data persisted on disk, so we exit and instead
	// request from contract logs.
	if eth1DataInDB == nil {
		return nil
	}
	s.depositTrie = trieutil.CreateTrieFromProto(eth1DataInDB.Trie)
	s.chainStartData = eth1DataInDB.ChainstartData
	var err error
	if !reflect.ValueOf(eth1DataInDB.BeaconState).IsZero() {
		s.preGenesisState, err = v1.InitializeFromProto(eth1DataInDB.BeaconState)
		if err != nil {
			return errors.Wrap(err, "Could not initialize state trie")
		}
	}
	s.latestEth1Data = eth1DataInDB.CurrentEth1Data
	numOfItems := s.depositTrie.NumOfItems()
	s.lastReceivedMerkleIndex = int64(numOfItems - 1)
	if err := s.initDepositCaches(ctx, eth1DataInDB.DepositContainers); err != nil {
		return errors.Wrap(err, "could not initialize caches")
	}
	return nil
}

// validates that all deposit containers are valid and have their relevant indices
// in order.
func (s *Service) validateDepositContainers(ctrs []*protodb.DepositContainer) bool {
	ctrLen := len(ctrs)
	// Exit for empty containers.
	if ctrLen == 0 {
		return true
	}
	// Sort deposits in ascending order.
	sort.Slice(ctrs, func(i, j int) bool {
		return ctrs[i].Index < ctrs[j].Index
	})
	startIndex := int64(0)
	for _, c := range ctrs {
		if c.Index != startIndex {
			log.Info("Recovering missing deposit containers, node is re-requesting missing deposit data")
			return false
		}
		startIndex++
	}
	return true
}

// validates the current powchain data saved and makes sure that any
// embedded genesis state is correctly accounted for.
func (s *Service) ensureValidPowchainData(ctx context.Context) error {
	genState, err := s.cfg.BeaconDB.GenesisState(ctx)
	if err != nil {
		return err
	}
	// Exit early if no genesis state is saved.
	if genState == nil || genState.IsNil() {
		return nil
	}
	eth1Data, err := s.cfg.BeaconDB.PowchainData(ctx)
	if err != nil {
		return errors.Wrap(err, "unable to retrieve eth1 data")
	}
	if eth1Data == nil || !eth1Data.ChainstartData.Chainstarted || !s.validateDepositContainers(eth1Data.DepositContainers) {
		pbState, err := v1.ProtobufBeaconState(s.preGenesisState.InnerStateUnsafe())
		if err != nil {
			return err
		}
		s.chainStartData = &protodb.ChainStartData{
			Chainstarted:       true,
			GenesisTime:        genState.GenesisTime(),
			GenesisBlock:       0,
			Eth1Data:           genState.Eth1Data(),
			ChainstartDeposits: make([]*ethpb.Deposit, 0),
		}
		eth1Data = &protodb.ETH1ChainData{
			CurrentEth1Data:   s.latestEth1Data,
			ChainstartData:    s.chainStartData,
			BeaconState:       pbState,
			Trie:              s.depositTrie.ToProto(),
			DepositContainers: s.cfg.DepositCache.AllDepositContainers(ctx),
		}
		return s.cfg.BeaconDB.SavePowchainData(ctx, eth1Data)
	}
	return nil
}

// retrieveGenesisPublicKeys
func (s *Service) retrieveGenesisPublicKeys(ctx context.Context) error {
	genesisState, err := s.cfg.BeaconDB.GenesisState(ctx)
	if err != nil {
		return errors.Wrap(err, "failed to retrieve genesis public keys")
	}
	// Exit early if no genesis state is saved.
	if genesisState == nil {
		return nil
	}

	s.genesisPublicKeys = make(map[int64]string, genesisState.NumValidators())
	for i := 0; i < genesisState.NumValidators(); i++ {
		pubKey := genesisState.PubkeyAtIndex(eth2Types.ValidatorIndex(i))
		pubKeyHex := hexutil.Encode(pubKey[:])
		s.genesisPublicKeys[int64(i)] = pubKeyHex
	}
	return nil
}

func dedupEndpoints(endpoints []string) []string {
	selectionMap := make(map[string]bool)
	newEndpoints := make([]string, 0, len(endpoints))
	for _, point := range endpoints {
		if selectionMap[point] {
			continue
		}
		newEndpoints = append(newEndpoints, point)
		selectionMap[point] = true
	}
	return newEndpoints
}

// Checks if the provided timestamp is beyond the prescribed bound from
// the current wall clock time.
func eth1HeadIsBehind(timestamp uint64) bool {
	timeout := timeutils.Now().Add(-eth1Threshold)
	// check that web3 client is syncing
	return time.Unix(int64(timestamp), 0).Before(timeout)
}

func (s *Service) primaryConnected() bool {
	return s.currHttpEndpoint.Equals(s.httpEndpoints[0])
}<|MERGE_RESOLUTION|>--- conflicted
+++ resolved
@@ -23,11 +23,7 @@
 	"github.com/pkg/errors"
 	"github.com/prometheus/client_golang/prometheus"
 	"github.com/prometheus/client_golang/prometheus/promauto"
-<<<<<<< HEAD
-=======
-	eth2Types "github.com/prysmaticlabs/eth2-types"
-	ethpb "github.com/prysmaticlabs/ethereumapis/eth/v1alpha1"
->>>>>>> a7ce44f1
+	eth2types "github.com/prysmaticlabs/eth2-types"
 	"github.com/prysmaticlabs/prysm/beacon-chain/cache/depositcache"
 	statefeed "github.com/prysmaticlabs/prysm/beacon-chain/core/feed/state"
 	"github.com/prysmaticlabs/prysm/beacon-chain/core/helpers"
@@ -152,35 +148,22 @@
 	lastReceivedMerkleIndex int64 // Keeps track of the last received index to prevent log spam.
 	runError                error
 	preGenesisState         iface.BeaconState
-<<<<<<< HEAD
 	bsUpdater               BeaconNodeStatsUpdater
-=======
 	// vanguard properties
 	genesisPublicKeys map[int64]string
->>>>>>> a7ce44f1
 }
 
 // Web3ServiceConfig defines a config struct for web3 service to use through its life cycle.
 type Web3ServiceConfig struct {
-<<<<<<< HEAD
-	HttpEndpoints          []string
+	EnableVanguardNode     bool // Vanguard: checking vanguard client
 	DepositContract        common.Address
-	BeaconDB               db.HeadAccessDatabase
+	StateGen               *stategen.State
 	DepositCache           *depositcache.DepositCache
-	StateNotifier          statefeed.Notifier
-	StateGen               *stategen.State
 	Eth1HeaderReqLimit     uint64
 	BeaconNodeStatsUpdater BeaconNodeStatsUpdater
-=======
-	EnableVanguardNode bool // Vanguard: checking vanguard client
-	DepositContract    common.Address
-	Eth1HeaderReqLimit uint64
-	DepositCache       *depositcache.DepositCache
-	StateGen           *stategen.State
-	StateNotifier      statefeed.Notifier
-	BeaconDB           db.HeadAccessDatabase
-	HTTPEndpoints      []string
->>>>>>> a7ce44f1
+	StateNotifier          statefeed.Notifier
+	BeaconDB               db.HeadAccessDatabase
+	HttpEndpoints          []string
 }
 
 // NewService sets up a new instance with an ethclient when
@@ -250,37 +233,14 @@
 	if err != nil {
 		return nil, errors.Wrap(err, "unable to retrieve eth1 data")
 	}
-<<<<<<< HEAD
 	if err := s.initializeEth1Data(ctx, eth1Data); err != nil {
 		return nil, err
-	}
-
-=======
-	if eth1Data != nil {
-		s.depositTrie = trieutil.CreateTrieFromProto(eth1Data.Trie)
-		s.chainStartData = eth1Data.ChainstartData
-		if !reflect.ValueOf(eth1Data.BeaconState).IsZero() {
-			s.preGenesisState, err = stateV0.InitializeFromProto(eth1Data.BeaconState)
-			if err != nil {
-				return nil, errors.Wrap(err, "Could not initialize state trie")
-			}
-		}
-		s.latestEth1Data = eth1Data.CurrentEth1Data
-		numOfItems := s.depositTrie.NumOfItems()
-		s.lastReceivedMerkleIndex = int64(numOfItems - 1)
-
-		log.WithField("numOfItems", numOfItems).Debug("merkel index info")
-
-		if err := s.initDepositCaches(ctx, eth1Data.DepositContainers); err != nil {
-			return nil, errors.Wrap(err, "could not initialize caches")
-		}
 	}
 	if s.cfg.EnableVanguardNode {
 		if err := s.retrieveGenesisPublicKeys(ctx); err != nil {
 			return nil, errors.Wrap(err, "could not initialize powchain")
 		}
 	}
->>>>>>> a7ce44f1
 	return s, nil
 }
 
@@ -818,6 +778,7 @@
 			// Handle edge case with embedded genesis state by fetching genesis header to determine
 			// its height.
 			if s.chainStartData.Chainstarted && s.chainStartData.GenesisBlock == 0 {
+				// This changes for only vanguard client
 				//genHeader, err := s.eth1DataFetcher.HeaderByHash(ctx, common.BytesToHash(s.chainStartData.Eth1Data.BlockHash))
 				genHeader, err := s.eth1DataFetcher.HeaderByNumber(ctx, big.NewInt(0))
 				if err != nil {
@@ -1101,13 +1062,13 @@
 		return errors.Wrap(err, "failed to retrieve genesis public keys")
 	}
 	// Exit early if no genesis state is saved.
-	if genesisState == nil {
+	if genesisState == nil || genesisState.IsNil() {
 		return nil
 	}
 
 	s.genesisPublicKeys = make(map[int64]string, genesisState.NumValidators())
 	for i := 0; i < genesisState.NumValidators(); i++ {
-		pubKey := genesisState.PubkeyAtIndex(eth2Types.ValidatorIndex(i))
+		pubKey := genesisState.PubkeyAtIndex(eth2types.ValidatorIndex(i))
 		pubKeyHex := hexutil.Encode(pubKey[:])
 		s.genesisPublicKeys[int64(i)] = pubKeyHex
 	}
