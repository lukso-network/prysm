--- conflicted
+++ resolved
@@ -29,13 +29,8 @@
 // blockchainService defines the interface for interaction with block chain service.
 type blockchainService interface {
 	blockchain.BlockReceiver
-<<<<<<< HEAD
 	blockchain.ChainInfoFetcher
-=======
-	blockchain.HeadFetcher
-	blockchain.FinalizationFetcher
 	blockchain.PendingQueueFetcher
->>>>>>> a7ce44f1
 }
 
 // Config to set up the initial sync service.
