// Package helpers contains helper functions outlined in the Ethereum Beacon Chain spec, such as
// computing committees, randao, rewards/penalties, and more.
package helpers

import (
	"bytes"
	"fmt"
	"sort"

	"github.com/pkg/errors"
	types "github.com/prysmaticlabs/eth2-types"
<<<<<<< HEAD
	"github.com/prysmaticlabs/go-bitfield"
=======
	ethpb "github.com/prysmaticlabs/ethereumapis/eth/v1alpha1"
	bitfield "github.com/prysmaticlabs/go-bitfield"
>>>>>>> a7ce44f1
	"github.com/prysmaticlabs/prysm/beacon-chain/cache"
	iface "github.com/prysmaticlabs/prysm/beacon-chain/state/interface"
	ethpb "github.com/prysmaticlabs/prysm/proto/eth/v1alpha1"
	"github.com/prysmaticlabs/prysm/shared/bytesutil"
	"github.com/prysmaticlabs/prysm/shared/hashutil"
	"github.com/prysmaticlabs/prysm/shared/params"
	"github.com/prysmaticlabs/prysm/shared/sliceutil"
)

var committeeCache = cache.NewCommitteesCache()
var proposerIndicesCache = cache.NewProposerIndicesCache()

// SlotCommitteeCount returns the number of crosslink committees of a slot. The
// active validator count is provided as an argument rather than a imported implementation
// from the spec definition. Having the active validator count as an argument allows for
// cheaper computation, instead of retrieving head state, one can retrieve the validator
// count.
//
//
// Spec pseudocode definition:
//   def get_committee_count_per_slot(state: BeaconState, epoch: Epoch) -> uint64:
//    """
//    Return the number of committees in each slot for the given ``epoch``.
//    """
//    return max(uint64(1), min(
//        MAX_COMMITTEES_PER_SLOT,
//        uint64(len(get_active_validator_indices(state, epoch))) // SLOTS_PER_EPOCH // TARGET_COMMITTEE_SIZE,
//    ))
func SlotCommitteeCount(activeValidatorCount uint64) uint64 {
	var committeePerSlot = activeValidatorCount / uint64(params.BeaconConfig().SlotsPerEpoch) / params.BeaconConfig().TargetCommitteeSize

	if committeePerSlot > params.BeaconConfig().MaxCommitteesPerSlot {
		return params.BeaconConfig().MaxCommitteesPerSlot
	}
	if committeePerSlot == 0 {
		return 1
	}

	return committeePerSlot
}

// BeaconCommitteeFromState returns the crosslink committee of a given slot and committee index. This
// is a spec implementation where state is used as an argument. In case of state retrieval
// becomes expensive, consider using BeaconCommittee below.
//
// Spec pseudocode definition:
//   def get_beacon_committee(state: BeaconState, slot: Slot, index: CommitteeIndex) -> Sequence[ValidatorIndex]:
//    """
//    Return the beacon committee at ``slot`` for ``index``.
//    """
//    epoch = compute_epoch_at_slot(slot)
//    committees_per_slot = get_committee_count_per_slot(state, epoch)
//    return compute_committee(
//        indices=get_active_validator_indices(state, epoch),
//        seed=get_seed(state, epoch, DOMAIN_BEACON_ATTESTER),
//        index=(slot % SLOTS_PER_EPOCH) * committees_per_slot + index,
//        count=committees_per_slot * SLOTS_PER_EPOCH,
//    )
func BeaconCommitteeFromState(state iface.ReadOnlyBeaconState, slot types.Slot, committeeIndex types.CommitteeIndex) ([]types.ValidatorIndex, error) {
	epoch := SlotToEpoch(slot)
	seed, err := Seed(state, epoch, params.BeaconConfig().DomainBeaconAttester)
	if err != nil {
		return nil, errors.Wrap(err, "could not get seed")
	}

	indices, err := committeeCache.Committee(slot, seed, committeeIndex)
	if err != nil {
		return nil, errors.Wrap(err, "could not interface with committee cache")
	}
	if indices != nil {
		return indices, nil
	}

	activeIndices, err := ActiveValidatorIndices(state, epoch)
	if err != nil {
		return nil, errors.Wrap(err, "could not get active indices")
	}

	return BeaconCommittee(activeIndices, seed, slot, committeeIndex)
}

// BeaconCommittee returns the crosslink committee of a given slot and committee index. The
// validator indices and seed are provided as an argument rather than a imported implementation
// from the spec definition. Having them as an argument allows for cheaper computation run time.
func BeaconCommittee(
	validatorIndices []types.ValidatorIndex,
	seed [32]byte,
	slot types.Slot,
	committeeIndex types.CommitteeIndex,
) ([]types.ValidatorIndex, error) {
	indices, err := committeeCache.Committee(slot, seed, committeeIndex)
	if err != nil {
		return nil, errors.Wrap(err, "could not interface with committee cache")
	}
	if indices != nil {
		return indices, nil
	}

	committeesPerSlot := SlotCommitteeCount(uint64(len(validatorIndices)))

	epochOffset := uint64(committeeIndex) + uint64(slot.ModSlot(params.BeaconConfig().SlotsPerEpoch).Mul(committeesPerSlot))
	count := committeesPerSlot * uint64(params.BeaconConfig().SlotsPerEpoch)

	return ComputeCommittee(validatorIndices, seed, epochOffset, count)
}

// ComputeCommittee returns the requested shuffled committee out of the total committees using
// validator indices and seed.
//
// Spec pseudocode definition:
//  def compute_committee(indices: Sequence[ValidatorIndex],
//                      seed: Bytes32,
//                      index: uint64,
//                      count: uint64) -> Sequence[ValidatorIndex]:
//    """
//    Return the committee corresponding to ``indices``, ``seed``, ``index``, and committee ``count``.
//    """
//    start = (len(indices) * index) // count
//    end = (len(indices) * uint64(index + 1)) // count
//    return [indices[compute_shuffled_index(uint64(i), uint64(len(indices)), seed)] for i in range(start, end)]
func ComputeCommittee(
	indices []types.ValidatorIndex,
	seed [32]byte,
	index, count uint64,
) ([]types.ValidatorIndex, error) {
	validatorCount := uint64(len(indices))
	start := sliceutil.SplitOffset(validatorCount, count, index)
	end := sliceutil.SplitOffset(validatorCount, count, index+1)

	if start > validatorCount || end > validatorCount {
		return nil, errors.New("index out of range")
	}

	// Save the shuffled indices in cache, this is only needed once per epoch or once per new committee index.
	shuffledIndices := make([]types.ValidatorIndex, len(indices))
	copy(shuffledIndices, indices)
	// UnshuffleList is used here as it is an optimized implementation created
	// for fast computation of committees.
	// Reference implementation: https://github.com/protolambda/eth2-shuffle
	shuffledList, err := UnshuffleList(shuffledIndices, seed)
	if err != nil {
		return nil, err
	}

	return shuffledList[start:end], nil
}

// CommitteeAssignmentContainer represents a committee, index, and attester slot for a given epoch.
type CommitteeAssignmentContainer struct {
	Committee      []types.ValidatorIndex
	AttesterSlot   types.Slot
	CommitteeIndex types.CommitteeIndex
}

// CommitteeAssignments is a map of validator indices pointing to the appropriate committee
// assignment for the given epoch.
//
// 1. Determine the proposer validator index for each slot.
// 2. Compute all committees.
// 3. Determine the attesting slot for each committee.
// 4. Construct a map of validator indices pointing to the respective committees.
func CommitteeAssignments(
	state iface.BeaconState,
	epoch types.Epoch,
) (map[types.ValidatorIndex]*CommitteeAssignmentContainer, map[types.ValidatorIndex][]types.Slot, error) {
	nextEpoch := NextEpoch(state)
	if epoch > nextEpoch {
		return nil, nil, fmt.Errorf(
			"epoch %d can't be greater than next epoch %d",
			epoch,
			nextEpoch,
		)
	}

	// We determine the slots in which proposers are supposed to act.
	// Some validators may need to propose multiple times per epoch, so
	// we use a map of proposer idx -> []slot to keep track of this possibility.
	startSlot, err := StartSlot(epoch)
	if err != nil {
		return nil, nil, err
	}
	proposerIndexToSlots := make(map[types.ValidatorIndex][]types.Slot, params.BeaconConfig().SlotsPerEpoch)
	// Proposal epochs do not have a look ahead, so we skip them over here.
	validProposalEpoch := epoch < nextEpoch
	for slot := startSlot; slot < startSlot+params.BeaconConfig().SlotsPerEpoch && validProposalEpoch; slot++ {
		// Skip proposer assignment for genesis slot.
		if slot == 0 {
			continue
		}
		if err := state.SetSlot(slot); err != nil {
			return nil, nil, err
		}
		i, err := BeaconProposerIndex(state)
		if err != nil {
			return nil, nil, errors.Wrapf(err, "could not check proposer at slot %d", state.Slot())
		}
		proposerIndexToSlots[i] = append(proposerIndexToSlots[i], slot)
	}

	activeValidatorIndices, err := ActiveValidatorIndices(state, epoch)
	if err != nil {
		return nil, nil, err
	}
	// Each slot in an epoch has a different set of committees. This value is derived from the
	// active validator set, which does not change.
	numCommitteesPerSlot := SlotCommitteeCount(uint64(len(activeValidatorIndices)))
	validatorIndexToCommittee := make(map[types.ValidatorIndex]*CommitteeAssignmentContainer, params.BeaconConfig().SlotsPerEpoch.Mul(numCommitteesPerSlot))

	// Compute all committees for all slots.
	for i := types.Slot(0); i < params.BeaconConfig().SlotsPerEpoch; i++ {
		// Compute committees.
		for j := uint64(0); j < numCommitteesPerSlot; j++ {
			slot := startSlot + i
			committee, err := BeaconCommitteeFromState(state, slot, types.CommitteeIndex(j) /*committee index*/)
			if err != nil {
				return nil, nil, err
			}

			cac := &CommitteeAssignmentContainer{
				Committee:      committee,
				CommitteeIndex: types.CommitteeIndex(j),
				AttesterSlot:   slot,
			}
			for _, vIndex := range committee {
				validatorIndexToCommittee[vIndex] = cac
			}
		}
	}

	return validatorIndexToCommittee, proposerIndexToSlots, nil
}

// VerifyBitfieldLength verifies that a bitfield length matches the given committee size.
func VerifyBitfieldLength(bf bitfield.Bitfield, committeeSize uint64) error {
	if bf.Len() != committeeSize {
		return fmt.Errorf(
			"wanted participants bitfield length %d, got: %d",
			committeeSize,
			bf.Len())
	}
	return nil
}

// VerifyAttestationBitfieldLengths verifies that an attestations aggregation bitfields is
// a valid length matching the size of the committee.
func VerifyAttestationBitfieldLengths(state iface.ReadOnlyBeaconState, att *ethpb.Attestation) error {
	committee, err := BeaconCommitteeFromState(state, att.Data.Slot, att.Data.CommitteeIndex)
	if err != nil {
		return errors.Wrap(err, "could not retrieve beacon committees")
	}

	if committee == nil {
		return errors.New("no committee exist for this attestation")
	}

	if err := VerifyBitfieldLength(att.AggregationBits, uint64(len(committee))); err != nil {
		return errors.Wrap(err, "failed to verify aggregation bitfield")
	}
	return nil
}

// ShuffledIndices uses input beacon state and returns the shuffled indices of the input epoch,
// the shuffled indices then can be used to break up into committees.
func ShuffledIndices(state iface.ReadOnlyBeaconState, epoch types.Epoch) ([]types.ValidatorIndex, error) {
	seed, err := Seed(state, epoch, params.BeaconConfig().DomainBeaconAttester)
	if err != nil {
		return nil, errors.Wrapf(err, "could not get seed for epoch %d", epoch)
	}

	indices := make([]types.ValidatorIndex, 0, state.NumValidators())
	if err := state.ReadFromEveryValidator(func(idx int, val iface.ReadOnlyValidator) error {
		if IsActiveValidatorUsingTrie(val, epoch) {
			indices = append(indices, types.ValidatorIndex(idx))
		}
		return nil
	}); err != nil {
		return nil, err
	}

	// UnshuffleList is used as an optimized implementation for raw speed.
	return UnshuffleList(indices, seed)
}

// UpdateCommitteeCache gets called at the beginning of every epoch to cache the committee shuffled indices
// list with committee index and epoch number. It caches the shuffled indices for current epoch and next epoch.
func UpdateCommitteeCache(state iface.ReadOnlyBeaconState, epoch types.Epoch) error {
	for _, e := range []types.Epoch{epoch, epoch + 1} {
		seed, err := Seed(state, e, params.BeaconConfig().DomainBeaconAttester)
		if err != nil {
			return err
		}

		if committeeCache.HasEntry(string(seed[:])) {
			return nil
		}

		shuffledIndices, err := ShuffledIndices(state, e)
		if err != nil {
			return err
		}

		count := SlotCommitteeCount(uint64(len(shuffledIndices)))

		// Store the sorted indices as well as shuffled indices. In current spec,
		// sorted indices is required to retrieve proposer index. This is also
		// used for failing verify signature fallback.
		sortedIndices := make([]types.ValidatorIndex, len(shuffledIndices))
		copy(sortedIndices, shuffledIndices)
		sort.Slice(sortedIndices, func(i, j int) bool {
			return sortedIndices[i] < sortedIndices[j]
		})

		if err := committeeCache.AddCommitteeShuffledList(&cache.Committees{
			ShuffledIndices: shuffledIndices,
			CommitteeCount:  uint64(params.BeaconConfig().SlotsPerEpoch.Mul(count)),
			Seed:            seed,
			SortedIndices:   sortedIndices,
		}); err != nil {
			return err
		}
	}

	return nil
}

// UpdateProposerIndicesInCache updates proposer indices entry of the committee cache.
func UpdateProposerIndicesInCache(state iface.ReadOnlyBeaconState) error {
	// The cache uses the state root at the (current epoch - 2)'s slot as key. (e.g. for epoch 2, the key is root at slot 31)
	// Which is the reason why we skip genesis epoch.
	if CurrentEpoch(state) <= params.BeaconConfig().GenesisEpoch+params.BeaconConfig().MinSeedLookahead {
		return nil
	}

	// Use state root from (current_epoch - 1 - lookahead))
	wantedEpoch := CurrentEpoch(state) - 1
	if wantedEpoch >= params.BeaconConfig().MinSeedLookahead {
		wantedEpoch -= params.BeaconConfig().MinSeedLookahead
	}
	s, err := EndSlot(wantedEpoch)
	if err != nil {
		return err
	}
	r, err := StateRootAtSlot(state, s)
	if err != nil {
		return err
	}
	// Skip cache update if we have an invalid key
	if r == nil || bytes.Equal(r, params.BeaconConfig().ZeroHash[:]) {
		return nil
	}
	// Skip cache update if the key already exists
	exists, err := proposerIndicesCache.HasProposerIndices(bytesutil.ToBytes32(r))
	if err != nil {
		return err
	}
	if exists {
		return nil
	}

	indices, err := ActiveValidatorIndices(state, CurrentEpoch(state))
	if err != nil {
		return err
	}
	proposerIndices, err := precomputeProposerIndices(state, indices)
	if err != nil {
		return err
	}
	return proposerIndicesCache.AddProposerIndices(&cache.ProposerIndices{
		BlockRoot:       bytesutil.ToBytes32(r),
		ProposerIndices: proposerIndices,
	})
}

// ClearCache clears the committee cache
func ClearCache() {
	committeeCache = cache.NewCommitteesCache()
	proposerIndicesCache = cache.NewProposerIndicesCache()
}

// This computes proposer indices of the current epoch and returns a list of proposer indices,
// the index of the list represents the slot number.
func precomputeProposerIndices(state iface.ReadOnlyBeaconState, activeIndices []types.ValidatorIndex) ([]types.ValidatorIndex, error) {
	hashFunc := hashutil.CustomSHA256Hasher()
	proposerIndices := make([]types.ValidatorIndex, params.BeaconConfig().SlotsPerEpoch)

	e := CurrentEpoch(state)
	seed, err := Seed(state, e, params.BeaconConfig().DomainBeaconProposer)
	if err != nil {
		return nil, errors.Wrap(err, "could not generate seed")
	}
	slot, err := StartSlot(e)
	if err != nil {
		return nil, err
	}
	for i := uint64(0); i < uint64(params.BeaconConfig().SlotsPerEpoch); i++ {
		seedWithSlot := append(seed[:], bytesutil.Bytes8(uint64(slot)+i)...)
		seedWithSlotHash := hashFunc(seedWithSlot)
		index, err := ComputeProposerIndex(state, activeIndices, seedWithSlotHash)
		if err != nil {
			return nil, err
		}
		proposerIndices[i] = index
	}

	return proposerIndices, nil
}

// ProposerAssignments returns a map of proposer validator indices to corresponding slots for the next epoch.
// This method is especially implemented for Orchestrator.
func ProposerAssignments(
	state iface.BeaconState,
	epoch types.Epoch,
) ([]*ethpb.ValidatorAssignments_CommitteeAssignment, error) {

	nextEpoch := NextEpoch(state)
	if epoch > nextEpoch {
		return nil, fmt.Errorf(
			"epoch %d can't be greater than next epoch %d",
			epoch,
			nextEpoch,
		)
	}

	// We determine the slots in which proposers are supposed to act.
	// Some validators may need to propose multiple times per epoch, so
	// we use a map of proposer idx -> []slot to keep track of this possibility.
	startSlot, err := StartSlot(epoch)
	if err != nil {
		return nil, err
	}
	proposerIndexToSlots := make(map[types.ValidatorIndex][]types.Slot, params.BeaconConfig().SlotsPerEpoch)
	proposerAssignmentInfo := make([]*ethpb.ValidatorAssignments_CommitteeAssignment, 0)

	// Proposal epochs do not have a look ahead, so we skip them over here.
	//validProposalEpoch := epoch < nextEpoch
	for slot := startSlot; slot < startSlot+params.BeaconConfig().SlotsPerEpoch; slot++ {
		// Skip proposer assignment for genesis slot.
		if slot == 0 {
			continue
		}
		if err := state.SetSlot(slot); err != nil {
			return nil, err
		}
		i, err := BeaconProposerIndex(state)
		if err != nil {
			return nil, errors.Wrapf(err, "could not check proposer at slot %d", state.Slot())
		}
		proposerIndexToSlots[i] = append(proposerIndexToSlots[i], slot)
		pubKey := state.PubkeyAtIndex(i)
		proposerAssignmentInfo = append(proposerAssignmentInfo, &ethpb.ValidatorAssignments_CommitteeAssignment{
			ProposerSlots:  proposerIndexToSlots[i],
			PublicKey:      pubKey[:],
			ValidatorIndex: i,
		})
	}
	return proposerAssignmentInfo, nil
}<|MERGE_RESOLUTION|>--- conflicted
+++ resolved
@@ -1,4 +1,4 @@
-// Package helpers contains helper functions outlined in the Ethereum Beacon Chain spec, such as
+// Package helpers contains helper functions outlined in the eth2 beacon chain spec, such as
 // computing committees, randao, rewards/penalties, and more.
 package helpers
 
@@ -9,12 +9,7 @@
 
 	"github.com/pkg/errors"
 	types "github.com/prysmaticlabs/eth2-types"
-<<<<<<< HEAD
 	"github.com/prysmaticlabs/go-bitfield"
-=======
-	ethpb "github.com/prysmaticlabs/ethereumapis/eth/v1alpha1"
-	bitfield "github.com/prysmaticlabs/go-bitfield"
->>>>>>> a7ce44f1
 	"github.com/prysmaticlabs/prysm/beacon-chain/cache"
 	iface "github.com/prysmaticlabs/prysm/beacon-chain/state/interface"
 	ethpb "github.com/prysmaticlabs/prysm/proto/eth/v1alpha1"
@@ -420,55 +415,4 @@
 	}
 
 	return proposerIndices, nil
-}
-
-// ProposerAssignments returns a map of proposer validator indices to corresponding slots for the next epoch.
-// This method is especially implemented for Orchestrator.
-func ProposerAssignments(
-	state iface.BeaconState,
-	epoch types.Epoch,
-) ([]*ethpb.ValidatorAssignments_CommitteeAssignment, error) {
-
-	nextEpoch := NextEpoch(state)
-	if epoch > nextEpoch {
-		return nil, fmt.Errorf(
-			"epoch %d can't be greater than next epoch %d",
-			epoch,
-			nextEpoch,
-		)
-	}
-
-	// We determine the slots in which proposers are supposed to act.
-	// Some validators may need to propose multiple times per epoch, so
-	// we use a map of proposer idx -> []slot to keep track of this possibility.
-	startSlot, err := StartSlot(epoch)
-	if err != nil {
-		return nil, err
-	}
-	proposerIndexToSlots := make(map[types.ValidatorIndex][]types.Slot, params.BeaconConfig().SlotsPerEpoch)
-	proposerAssignmentInfo := make([]*ethpb.ValidatorAssignments_CommitteeAssignment, 0)
-
-	// Proposal epochs do not have a look ahead, so we skip them over here.
-	//validProposalEpoch := epoch < nextEpoch
-	for slot := startSlot; slot < startSlot+params.BeaconConfig().SlotsPerEpoch; slot++ {
-		// Skip proposer assignment for genesis slot.
-		if slot == 0 {
-			continue
-		}
-		if err := state.SetSlot(slot); err != nil {
-			return nil, err
-		}
-		i, err := BeaconProposerIndex(state)
-		if err != nil {
-			return nil, errors.Wrapf(err, "could not check proposer at slot %d", state.Slot())
-		}
-		proposerIndexToSlots[i] = append(proposerIndexToSlots[i], slot)
-		pubKey := state.PubkeyAtIndex(i)
-		proposerAssignmentInfo = append(proposerAssignmentInfo, &ethpb.ValidatorAssignments_CommitteeAssignment{
-			ProposerSlots:  proposerIndexToSlots[i],
-			PublicKey:      pubKey[:],
-			ValidatorIndex: i,
-		})
-	}
-	return proposerAssignmentInfo, nil
 }