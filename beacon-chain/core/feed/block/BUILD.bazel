--- conflicted
+++ resolved
@@ -11,11 +11,7 @@
     deps = [
         "//proto/interfaces:go_default_library",
         "//shared/event:go_default_library",
-<<<<<<< HEAD
-=======
-        "@com_github_prysmaticlabs_ethereumapis//eth/v1alpha1:go_default_library",
         "//shared/params:go_default_library",
         "@com_github_prysmaticlabs_eth2_types//:go_default_library",
->>>>>>> a7ce44f1
     ],
 )