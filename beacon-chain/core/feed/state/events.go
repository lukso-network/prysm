--- conflicted
+++ resolved
@@ -7,7 +7,6 @@
 	"time"
 
 	types "github.com/prysmaticlabs/eth2-types"
-	iface "github.com/prysmaticlabs/prysm/beacon-chain/state/interface"
 	"github.com/prysmaticlabs/prysm/proto/interfaces"
 )
 
@@ -28,11 +27,7 @@
 	// NewHead of the chain event.
 	NewHead
 	// BlockVerified is sent when new block is validated by orchestrator
-<<<<<<< HEAD
-	BlockVerified
-=======
 	EpochInfo
->>>>>>> b02e33d6
 )
 
 // BlockProcessedData is the data sent with BlockProcessed events.
@@ -68,18 +63,10 @@
 }
 
 // BlockPreVerifiedData is the data sent for orchestrator minimal consensus info
-<<<<<<< HEAD
-type BlockPreVerifiedData struct {
-	// Slot is the slot of the processed block.
-	Slot types.Slot
-	// CurrentState of the processed block.
-	CurrentState iface.BeaconState
-=======
 type EpochInfoData struct {
 	// Slot is the slot of the processed block.
 	Slot types.Slot
 	//ProposerIndices of the current epoch
 	ProposerIndices []types.ValidatorIndex
 	PublicKeys      map[types.ValidatorIndex][48]byte
->>>>>>> b02e33d6
 }